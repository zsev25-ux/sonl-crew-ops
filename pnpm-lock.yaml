lockfileVersion: '9.0'

settings:
  autoInstallPeers: true
  excludeLinksFromLockfile: false

importers:

  .:
    dependencies:
      class-variance-authority:
        specifier: ^0.7.1
        version: 0.7.1
      clsx:
        specifier: ^2.1.1
        version: 2.1.1
      dexie:
        specifier: ^4.0.8
        version: 4.2.1
      firebase:
        specifier: ^12.4.0
        version: 12.4.0
      framer-motion:
        specifier: ^12.23.24
        version: 12.23.24(react-dom@19.2.0(react@19.2.0))(react@19.2.0)
      idb-keyval:
        specifier: ^6.2.2
        version: 6.2.2
      lucide-react:
        specifier: ^0.545.0
        version: 0.545.0(react@19.2.0)
      papaparse:
        specifier: ^5.5.3
        version: 5.5.3
      react:
        specifier: ^19.1.1
        version: 19.2.0
      react-dom:
        specifier: ^19.1.1
        version: 19.2.0(react@19.2.0)
      react-router-dom:
<<<<<<< HEAD
        specifier: ^7.6.0
        version: 7.9.4(react-dom@19.2.0(react@19.2.0))(react@19.2.0)
=======
        specifier: ^6.30.1
        version: 6.30.1(react-dom@19.2.0(react@19.2.0))(react@19.2.0)
>>>>>>> 438b268f
      tailwind-merge:
        specifier: ^3.3.1
        version: 3.3.1
      zod:
        specifier: ^4.1.12
        version: 4.1.12
    devDependencies:
      '@eslint/js':
        specifier: ^9.36.0
        version: 9.37.0
      '@types/node':
        specifier: ^24.6.0
        version: 24.7.2
      '@types/papaparse':
        specifier: ^5.3.16
        version: 5.3.16
      '@types/react':
        specifier: ^19.1.16
        version: 19.2.2
      '@types/react-dom':
        specifier: ^19.1.9
        version: 19.2.2(@types/react@19.2.2)
      '@vitejs/plugin-react':
        specifier: ^5.0.4
        version: 5.0.4(vite@7.1.9(@types/node@24.7.2)(jiti@1.21.7)(terser@5.44.0))
      autoprefixer:
        specifier: ^10.4.21
        version: 10.4.21(postcss@8.5.6)
      dotenv:
        specifier: ^16.4.5
        version: 16.6.1
      eslint:
        specifier: ^9.36.0
        version: 9.37.0(jiti@1.21.7)
      eslint-plugin-react-hooks:
        specifier: ^5.2.0
        version: 5.2.0(eslint@9.37.0(jiti@1.21.7))
      eslint-plugin-react-refresh:
        specifier: ^0.4.22
        version: 0.4.23(eslint@9.37.0(jiti@1.21.7))
      fake-indexeddb:
        specifier: ^5.0.2
        version: 5.0.2
      globals:
        specifier: ^16.4.0
        version: 16.4.0
      postcss:
        specifier: ^8.5.6
        version: 8.5.6
      tailwindcss:
        specifier: '3'
        version: 3.4.18
      typescript:
        specifier: ~5.9.3
        version: 5.9.3
      typescript-eslint:
        specifier: ^8.45.0
        version: 8.46.1(eslint@9.37.0(jiti@1.21.7))(typescript@5.9.3)
      vite:
        specifier: ^7.1.7
        version: 7.1.9(@types/node@24.7.2)(jiti@1.21.7)(terser@5.44.0)
      vite-plugin-pwa:
        specifier: ^1.1.0
        version: 1.1.0(vite@7.1.9(@types/node@24.7.2)(jiti@1.21.7)(terser@5.44.0))(workbox-build@7.3.0(@types/babel__core@7.20.5))(workbox-window@7.3.0)
      vitest:
        specifier: ^2.1.5
        version: 2.1.9(@types/node@24.7.2)(terser@5.44.0)
      workbox-window:
        specifier: ^7.3.0
        version: 7.3.0

packages:

  '@alloc/quick-lru@5.2.0':
    resolution: {integrity: sha512-UrcABB+4bUrFABwbluTIBErXwvbsU/V7TZWfmbgJfbkwiBuziS9gxdODUyuiecfdGQ85jglMW6juS3+z5TsKLw==}
    engines: {node: '>=10'}

  '@apideck/better-ajv-errors@0.3.6':
    resolution: {integrity: sha512-P+ZygBLZtkp0qqOAJJVX4oX/sFo5JR3eBWwwuqHHhK0GIgQOKWrAfiAaWX0aArHkRWHMuggFEgAZNxVPwPZYaA==}
    engines: {node: '>=10'}
    peerDependencies:
      ajv: '>=8'

  '@babel/code-frame@7.27.1':
    resolution: {integrity: sha512-cjQ7ZlQ0Mv3b47hABuTevyTuYN4i+loJKGeV9flcCgIK37cCXRh+L1bd3iBHlynerhQ7BhCkn2BPbQUL+rGqFg==}
    engines: {node: '>=6.9.0'}

  '@babel/compat-data@7.28.4':
    resolution: {integrity: sha512-YsmSKC29MJwf0gF8Rjjrg5LQCmyh+j/nD8/eP7f+BeoQTKYqs9RoWbjGOdy0+1Ekr68RJZMUOPVQaQisnIo4Rw==}
    engines: {node: '>=6.9.0'}

  '@babel/core@7.28.4':
    resolution: {integrity: sha512-2BCOP7TN8M+gVDj7/ht3hsaO/B/n5oDbiAyyvnRlNOs+u1o+JWNYTQrmpuNp1/Wq2gcFrI01JAW+paEKDMx/CA==}
    engines: {node: '>=6.9.0'}

  '@babel/generator@7.28.3':
    resolution: {integrity: sha512-3lSpxGgvnmZznmBkCRnVREPUFJv2wrv9iAoFDvADJc0ypmdOxdUtcLeBgBJ6zE0PMeTKnxeQzyk0xTBq4Ep7zw==}
    engines: {node: '>=6.9.0'}

  '@babel/helper-annotate-as-pure@7.27.3':
    resolution: {integrity: sha512-fXSwMQqitTGeHLBC08Eq5yXz2m37E4pJX1qAU1+2cNedz/ifv/bVXft90VeSav5nFO61EcNgwr0aJxbyPaWBPg==}
    engines: {node: '>=6.9.0'}

  '@babel/helper-compilation-targets@7.27.2':
    resolution: {integrity: sha512-2+1thGUUWWjLTYTHZWK1n8Yga0ijBz1XAhUXcKy81rd5g6yh7hGqMp45v7cadSbEHc9G3OTv45SyneRN3ps4DQ==}
    engines: {node: '>=6.9.0'}

  '@babel/helper-create-class-features-plugin@7.28.3':
    resolution: {integrity: sha512-V9f6ZFIYSLNEbuGA/92uOvYsGCJNsuA8ESZ4ldc09bWk/j8H8TKiPw8Mk1eG6olpnO0ALHJmYfZvF4MEE4gajg==}
    engines: {node: '>=6.9.0'}
    peerDependencies:
      '@babel/core': ^7.0.0

  '@babel/helper-create-regexp-features-plugin@7.27.1':
    resolution: {integrity: sha512-uVDC72XVf8UbrH5qQTc18Agb8emwjTiZrQE11Nv3CuBEZmVvTwwE9CBUEvHku06gQCAyYf8Nv6ja1IN+6LMbxQ==}
    engines: {node: '>=6.9.0'}
    peerDependencies:
      '@babel/core': ^7.0.0

  '@babel/helper-define-polyfill-provider@0.6.5':
    resolution: {integrity: sha512-uJnGFcPsWQK8fvjgGP5LZUZZsYGIoPeRjSF5PGwrelYgq7Q15/Ft9NGFp1zglwgIv//W0uG4BevRuSJRyylZPg==}
    peerDependencies:
      '@babel/core': ^7.4.0 || ^8.0.0-0 <8.0.0

  '@babel/helper-globals@7.28.0':
    resolution: {integrity: sha512-+W6cISkXFa1jXsDEdYA8HeevQT/FULhxzR99pxphltZcVaugps53THCeiWA8SguxxpSp3gKPiuYfSWopkLQ4hw==}
    engines: {node: '>=6.9.0'}

  '@babel/helper-member-expression-to-functions@7.27.1':
    resolution: {integrity: sha512-E5chM8eWjTp/aNoVpcbfM7mLxu9XGLWYise2eBKGQomAk/Mb4XoxyqXTZbuTohbsl8EKqdlMhnDI2CCLfcs9wA==}
    engines: {node: '>=6.9.0'}

  '@babel/helper-module-imports@7.27.1':
    resolution: {integrity: sha512-0gSFWUPNXNopqtIPQvlD5WgXYI5GY2kP2cCvoT8kczjbfcfuIljTbcWrulD1CIPIX2gt1wghbDy08yE1p+/r3w==}
    engines: {node: '>=6.9.0'}

  '@babel/helper-module-transforms@7.28.3':
    resolution: {integrity: sha512-gytXUbs8k2sXS9PnQptz5o0QnpLL51SwASIORY6XaBKF88nsOT0Zw9szLqlSGQDP/4TljBAD5y98p2U1fqkdsw==}
    engines: {node: '>=6.9.0'}
    peerDependencies:
      '@babel/core': ^7.0.0

  '@babel/helper-optimise-call-expression@7.27.1':
    resolution: {integrity: sha512-URMGH08NzYFhubNSGJrpUEphGKQwMQYBySzat5cAByY1/YgIRkULnIy3tAMeszlL/so2HbeilYloUmSpd7GdVw==}
    engines: {node: '>=6.9.0'}

  '@babel/helper-plugin-utils@7.27.1':
    resolution: {integrity: sha512-1gn1Up5YXka3YYAHGKpbideQ5Yjf1tDa9qYcgysz+cNCXukyLl6DjPXhD3VRwSb8c0J9tA4b2+rHEZtc6R0tlw==}
    engines: {node: '>=6.9.0'}

  '@babel/helper-remap-async-to-generator@7.27.1':
    resolution: {integrity: sha512-7fiA521aVw8lSPeI4ZOD3vRFkoqkJcS+z4hFo82bFSH/2tNd6eJ5qCVMS5OzDmZh/kaHQeBaeyxK6wljcPtveA==}
    engines: {node: '>=6.9.0'}
    peerDependencies:
      '@babel/core': ^7.0.0

  '@babel/helper-replace-supers@7.27.1':
    resolution: {integrity: sha512-7EHz6qDZc8RYS5ElPoShMheWvEgERonFCs7IAonWLLUTXW59DP14bCZt89/GKyreYn8g3S83m21FelHKbeDCKA==}
    engines: {node: '>=6.9.0'}
    peerDependencies:
      '@babel/core': ^7.0.0

  '@babel/helper-skip-transparent-expression-wrappers@7.27.1':
    resolution: {integrity: sha512-Tub4ZKEXqbPjXgWLl2+3JpQAYBJ8+ikpQ2Ocj/q/r0LwE3UhENh7EUabyHjz2kCEsrRY83ew2DQdHluuiDQFzg==}
    engines: {node: '>=6.9.0'}

  '@babel/helper-string-parser@7.27.1':
    resolution: {integrity: sha512-qMlSxKbpRlAridDExk92nSobyDdpPijUq2DW6oDnUqd0iOGxmQjyqhMIihI9+zv4LPyZdRje2cavWPbCbWm3eA==}
    engines: {node: '>=6.9.0'}

  '@babel/helper-validator-identifier@7.27.1':
    resolution: {integrity: sha512-D2hP9eA+Sqx1kBZgzxZh0y1trbuU+JoDkiEwqhQ36nodYqJwyEIhPSdMNd7lOm/4io72luTPWH20Yda0xOuUow==}
    engines: {node: '>=6.9.0'}

  '@babel/helper-validator-option@7.27.1':
    resolution: {integrity: sha512-YvjJow9FxbhFFKDSuFnVCe2WxXk1zWc22fFePVNEaWJEu8IrZVlda6N0uHwzZrUM1il7NC9Mlp4MaJYbYd9JSg==}
    engines: {node: '>=6.9.0'}

  '@babel/helper-wrap-function@7.28.3':
    resolution: {integrity: sha512-zdf983tNfLZFletc0RRXYrHrucBEg95NIFMkn6K9dbeMYnsgHaSBGcQqdsCSStG2PYwRre0Qc2NNSCXbG+xc6g==}
    engines: {node: '>=6.9.0'}

  '@babel/helpers@7.28.4':
    resolution: {integrity: sha512-HFN59MmQXGHVyYadKLVumYsA9dBFun/ldYxipEjzA4196jpLZd8UjEEBLkbEkvfYreDqJhZxYAWFPtrfhNpj4w==}
    engines: {node: '>=6.9.0'}

  '@babel/parser@7.28.4':
    resolution: {integrity: sha512-yZbBqeM6TkpP9du/I2pUZnJsRMGGvOuIrhjzC1AwHwW+6he4mni6Bp/m8ijn0iOuZuPI2BfkCoSRunpyjnrQKg==}
    engines: {node: '>=6.0.0'}
    hasBin: true

  '@babel/plugin-bugfix-firefox-class-in-computed-class-key@7.27.1':
    resolution: {integrity: sha512-QPG3C9cCVRQLxAVwmefEmwdTanECuUBMQZ/ym5kiw3XKCGA7qkuQLcjWWHcrD/GKbn/WmJwaezfuuAOcyKlRPA==}
    engines: {node: '>=6.9.0'}
    peerDependencies:
      '@babel/core': ^7.0.0

  '@babel/plugin-bugfix-safari-class-field-initializer-scope@7.27.1':
    resolution: {integrity: sha512-qNeq3bCKnGgLkEXUuFry6dPlGfCdQNZbn7yUAPCInwAJHMU7THJfrBSozkcWq5sNM6RcF3S8XyQL2A52KNR9IA==}
    engines: {node: '>=6.9.0'}
    peerDependencies:
      '@babel/core': ^7.0.0

  '@babel/plugin-bugfix-safari-id-destructuring-collision-in-function-expression@7.27.1':
    resolution: {integrity: sha512-g4L7OYun04N1WyqMNjldFwlfPCLVkgB54A/YCXICZYBsvJJE3kByKv9c9+R/nAfmIfjl2rKYLNyMHboYbZaWaA==}
    engines: {node: '>=6.9.0'}
    peerDependencies:
      '@babel/core': ^7.0.0

  '@babel/plugin-bugfix-v8-spread-parameters-in-optional-chaining@7.27.1':
    resolution: {integrity: sha512-oO02gcONcD5O1iTLi/6frMJBIwWEHceWGSGqrpCmEL8nogiS6J9PBlE48CaK20/Jx1LuRml9aDftLgdjXT8+Cw==}
    engines: {node: '>=6.9.0'}
    peerDependencies:
      '@babel/core': ^7.13.0

  '@babel/plugin-bugfix-v8-static-class-fields-redefine-readonly@7.28.3':
    resolution: {integrity: sha512-b6YTX108evsvE4YgWyQ921ZAFFQm3Bn+CA3+ZXlNVnPhx+UfsVURoPjfGAPCjBgrqo30yX/C2nZGX96DxvR9Iw==}
    engines: {node: '>=6.9.0'}
    peerDependencies:
      '@babel/core': ^7.0.0

  '@babel/plugin-proposal-private-property-in-object@7.21.0-placeholder-for-preset-env.2':
    resolution: {integrity: sha512-SOSkfJDddaM7mak6cPEpswyTRnuRltl429hMraQEglW+OkovnCzsiszTmsrlY//qLFjCpQDFRvjdm2wA5pPm9w==}
    engines: {node: '>=6.9.0'}
    peerDependencies:
      '@babel/core': ^7.0.0-0

  '@babel/plugin-syntax-import-assertions@7.27.1':
    resolution: {integrity: sha512-UT/Jrhw57xg4ILHLFnzFpPDlMbcdEicaAtjPQpbj9wa8T4r5KVWCimHcL/460g8Ht0DMxDyjsLgiWSkVjnwPFg==}
    engines: {node: '>=6.9.0'}
    peerDependencies:
      '@babel/core': ^7.0.0-0

  '@babel/plugin-syntax-import-attributes@7.27.1':
    resolution: {integrity: sha512-oFT0FrKHgF53f4vOsZGi2Hh3I35PfSmVs4IBFLFj4dnafP+hIWDLg3VyKmUHfLoLHlyxY4C7DGtmHuJgn+IGww==}
    engines: {node: '>=6.9.0'}
    peerDependencies:
      '@babel/core': ^7.0.0-0

  '@babel/plugin-syntax-unicode-sets-regex@7.18.6':
    resolution: {integrity: sha512-727YkEAPwSIQTv5im8QHz3upqp92JTWhidIC81Tdx4VJYIte/VndKf1qKrfnnhPLiPghStWfvC/iFaMCQu7Nqg==}
    engines: {node: '>=6.9.0'}
    peerDependencies:
      '@babel/core': ^7.0.0

  '@babel/plugin-transform-arrow-functions@7.27.1':
    resolution: {integrity: sha512-8Z4TGic6xW70FKThA5HYEKKyBpOOsucTOD1DjU3fZxDg+K3zBJcXMFnt/4yQiZnf5+MiOMSXQ9PaEK/Ilh1DeA==}
    engines: {node: '>=6.9.0'}
    peerDependencies:
      '@babel/core': ^7.0.0-0

  '@babel/plugin-transform-async-generator-functions@7.28.0':
    resolution: {integrity: sha512-BEOdvX4+M765icNPZeidyADIvQ1m1gmunXufXxvRESy/jNNyfovIqUyE7MVgGBjWktCoJlzvFA1To2O4ymIO3Q==}
    engines: {node: '>=6.9.0'}
    peerDependencies:
      '@babel/core': ^7.0.0-0

  '@babel/plugin-transform-async-to-generator@7.27.1':
    resolution: {integrity: sha512-NREkZsZVJS4xmTr8qzE5y8AfIPqsdQfRuUiLRTEzb7Qii8iFWCyDKaUV2c0rCuh4ljDZ98ALHP/PetiBV2nddA==}
    engines: {node: '>=6.9.0'}
    peerDependencies:
      '@babel/core': ^7.0.0-0

  '@babel/plugin-transform-block-scoped-functions@7.27.1':
    resolution: {integrity: sha512-cnqkuOtZLapWYZUYM5rVIdv1nXYuFVIltZ6ZJ7nIj585QsjKM5dhL2Fu/lICXZ1OyIAFc7Qy+bvDAtTXqGrlhg==}
    engines: {node: '>=6.9.0'}
    peerDependencies:
      '@babel/core': ^7.0.0-0

  '@babel/plugin-transform-block-scoping@7.28.4':
    resolution: {integrity: sha512-1yxmvN0MJHOhPVmAsmoW5liWwoILobu/d/ShymZmj867bAdxGbehIrew1DuLpw2Ukv+qDSSPQdYW1dLNE7t11A==}
    engines: {node: '>=6.9.0'}
    peerDependencies:
      '@babel/core': ^7.0.0-0

  '@babel/plugin-transform-class-properties@7.27.1':
    resolution: {integrity: sha512-D0VcalChDMtuRvJIu3U/fwWjf8ZMykz5iZsg77Nuj821vCKI3zCyRLwRdWbsuJ/uRwZhZ002QtCqIkwC/ZkvbA==}
    engines: {node: '>=6.9.0'}
    peerDependencies:
      '@babel/core': ^7.0.0-0

  '@babel/plugin-transform-class-static-block@7.28.3':
    resolution: {integrity: sha512-LtPXlBbRoc4Njl/oh1CeD/3jC+atytbnf/UqLoqTDcEYGUPj022+rvfkbDYieUrSj3CaV4yHDByPE+T2HwfsJg==}
    engines: {node: '>=6.9.0'}
    peerDependencies:
      '@babel/core': ^7.12.0

  '@babel/plugin-transform-classes@7.28.4':
    resolution: {integrity: sha512-cFOlhIYPBv/iBoc+KS3M6et2XPtbT2HiCRfBXWtfpc9OAyostldxIf9YAYB6ypURBBbx+Qv6nyrLzASfJe+hBA==}
    engines: {node: '>=6.9.0'}
    peerDependencies:
      '@babel/core': ^7.0.0-0

  '@babel/plugin-transform-computed-properties@7.27.1':
    resolution: {integrity: sha512-lj9PGWvMTVksbWiDT2tW68zGS/cyo4AkZ/QTp0sQT0mjPopCmrSkzxeXkznjqBxzDI6TclZhOJbBmbBLjuOZUw==}
    engines: {node: '>=6.9.0'}
    peerDependencies:
      '@babel/core': ^7.0.0-0

  '@babel/plugin-transform-destructuring@7.28.0':
    resolution: {integrity: sha512-v1nrSMBiKcodhsyJ4Gf+Z0U/yawmJDBOTpEB3mcQY52r9RIyPneGyAS/yM6seP/8I+mWI3elOMtT5dB8GJVs+A==}
    engines: {node: '>=6.9.0'}
    peerDependencies:
      '@babel/core': ^7.0.0-0

  '@babel/plugin-transform-dotall-regex@7.27.1':
    resolution: {integrity: sha512-gEbkDVGRvjj7+T1ivxrfgygpT7GUd4vmODtYpbs0gZATdkX8/iSnOtZSxiZnsgm1YjTgjI6VKBGSJJevkrclzw==}
    engines: {node: '>=6.9.0'}
    peerDependencies:
      '@babel/core': ^7.0.0-0

  '@babel/plugin-transform-duplicate-keys@7.27.1':
    resolution: {integrity: sha512-MTyJk98sHvSs+cvZ4nOauwTTG1JeonDjSGvGGUNHreGQns+Mpt6WX/dVzWBHgg+dYZhkC4X+zTDfkTU+Vy9y7Q==}
    engines: {node: '>=6.9.0'}
    peerDependencies:
      '@babel/core': ^7.0.0-0

  '@babel/plugin-transform-duplicate-named-capturing-groups-regex@7.27.1':
    resolution: {integrity: sha512-hkGcueTEzuhB30B3eJCbCYeCaaEQOmQR0AdvzpD4LoN0GXMWzzGSuRrxR2xTnCrvNbVwK9N6/jQ92GSLfiZWoQ==}
    engines: {node: '>=6.9.0'}
    peerDependencies:
      '@babel/core': ^7.0.0

  '@babel/plugin-transform-dynamic-import@7.27.1':
    resolution: {integrity: sha512-MHzkWQcEmjzzVW9j2q8LGjwGWpG2mjwaaB0BNQwst3FIjqsg8Ct/mIZlvSPJvfi9y2AC8mi/ktxbFVL9pZ1I4A==}
    engines: {node: '>=6.9.0'}
    peerDependencies:
      '@babel/core': ^7.0.0-0

  '@babel/plugin-transform-explicit-resource-management@7.28.0':
    resolution: {integrity: sha512-K8nhUcn3f6iB+P3gwCv/no7OdzOZQcKchW6N389V6PD8NUWKZHzndOd9sPDVbMoBsbmjMqlB4L9fm+fEFNVlwQ==}
    engines: {node: '>=6.9.0'}
    peerDependencies:
      '@babel/core': ^7.0.0-0

  '@babel/plugin-transform-exponentiation-operator@7.27.1':
    resolution: {integrity: sha512-uspvXnhHvGKf2r4VVtBpeFnuDWsJLQ6MF6lGJLC89jBR1uoVeqM416AZtTuhTezOfgHicpJQmoD5YUakO/YmXQ==}
    engines: {node: '>=6.9.0'}
    peerDependencies:
      '@babel/core': ^7.0.0-0

  '@babel/plugin-transform-export-namespace-from@7.27.1':
    resolution: {integrity: sha512-tQvHWSZ3/jH2xuq/vZDy0jNn+ZdXJeM8gHvX4lnJmsc3+50yPlWdZXIc5ay+umX+2/tJIqHqiEqcJvxlmIvRvQ==}
    engines: {node: '>=6.9.0'}
    peerDependencies:
      '@babel/core': ^7.0.0-0

  '@babel/plugin-transform-for-of@7.27.1':
    resolution: {integrity: sha512-BfbWFFEJFQzLCQ5N8VocnCtA8J1CLkNTe2Ms2wocj75dd6VpiqS5Z5quTYcUoo4Yq+DN0rtikODccuv7RU81sw==}
    engines: {node: '>=6.9.0'}
    peerDependencies:
      '@babel/core': ^7.0.0-0

  '@babel/plugin-transform-function-name@7.27.1':
    resolution: {integrity: sha512-1bQeydJF9Nr1eBCMMbC+hdwmRlsv5XYOMu03YSWFwNs0HsAmtSxxF1fyuYPqemVldVyFmlCU7w8UE14LupUSZQ==}
    engines: {node: '>=6.9.0'}
    peerDependencies:
      '@babel/core': ^7.0.0-0

  '@babel/plugin-transform-json-strings@7.27.1':
    resolution: {integrity: sha512-6WVLVJiTjqcQauBhn1LkICsR2H+zm62I3h9faTDKt1qP4jn2o72tSvqMwtGFKGTpojce0gJs+76eZ2uCHRZh0Q==}
    engines: {node: '>=6.9.0'}
    peerDependencies:
      '@babel/core': ^7.0.0-0

  '@babel/plugin-transform-literals@7.27.1':
    resolution: {integrity: sha512-0HCFSepIpLTkLcsi86GG3mTUzxV5jpmbv97hTETW3yzrAij8aqlD36toB1D0daVFJM8NK6GvKO0gslVQmm+zZA==}
    engines: {node: '>=6.9.0'}
    peerDependencies:
      '@babel/core': ^7.0.0-0

  '@babel/plugin-transform-logical-assignment-operators@7.27.1':
    resolution: {integrity: sha512-SJvDs5dXxiae4FbSL1aBJlG4wvl594N6YEVVn9e3JGulwioy6z3oPjx/sQBO3Y4NwUu5HNix6KJ3wBZoewcdbw==}
    engines: {node: '>=6.9.0'}
    peerDependencies:
      '@babel/core': ^7.0.0-0

  '@babel/plugin-transform-member-expression-literals@7.27.1':
    resolution: {integrity: sha512-hqoBX4dcZ1I33jCSWcXrP+1Ku7kdqXf1oeah7ooKOIiAdKQ+uqftgCFNOSzA5AMS2XIHEYeGFg4cKRCdpxzVOQ==}
    engines: {node: '>=6.9.0'}
    peerDependencies:
      '@babel/core': ^7.0.0-0

  '@babel/plugin-transform-modules-amd@7.27.1':
    resolution: {integrity: sha512-iCsytMg/N9/oFq6n+gFTvUYDZQOMK5kEdeYxmxt91fcJGycfxVP9CnrxoliM0oumFERba2i8ZtwRUCMhvP1LnA==}
    engines: {node: '>=6.9.0'}
    peerDependencies:
      '@babel/core': ^7.0.0-0

  '@babel/plugin-transform-modules-commonjs@7.27.1':
    resolution: {integrity: sha512-OJguuwlTYlN0gBZFRPqwOGNWssZjfIUdS7HMYtN8c1KmwpwHFBwTeFZrg9XZa+DFTitWOW5iTAG7tyCUPsCCyw==}
    engines: {node: '>=6.9.0'}
    peerDependencies:
      '@babel/core': ^7.0.0-0

  '@babel/plugin-transform-modules-systemjs@7.27.1':
    resolution: {integrity: sha512-w5N1XzsRbc0PQStASMksmUeqECuzKuTJer7kFagK8AXgpCMkeDMO5S+aaFb7A51ZYDF7XI34qsTX+fkHiIm5yA==}
    engines: {node: '>=6.9.0'}
    peerDependencies:
      '@babel/core': ^7.0.0-0

  '@babel/plugin-transform-modules-umd@7.27.1':
    resolution: {integrity: sha512-iQBE/xC5BV1OxJbp6WG7jq9IWiD+xxlZhLrdwpPkTX3ydmXdvoCpyfJN7acaIBZaOqTfr76pgzqBJflNbeRK+w==}
    engines: {node: '>=6.9.0'}
    peerDependencies:
      '@babel/core': ^7.0.0-0

  '@babel/plugin-transform-named-capturing-groups-regex@7.27.1':
    resolution: {integrity: sha512-SstR5JYy8ddZvD6MhV0tM/j16Qds4mIpJTOd1Yu9J9pJjH93bxHECF7pgtc28XvkzTD6Pxcm/0Z73Hvk7kb3Ng==}
    engines: {node: '>=6.9.0'}
    peerDependencies:
      '@babel/core': ^7.0.0

  '@babel/plugin-transform-new-target@7.27.1':
    resolution: {integrity: sha512-f6PiYeqXQ05lYq3TIfIDu/MtliKUbNwkGApPUvyo6+tc7uaR4cPjPe7DFPr15Uyycg2lZU6btZ575CuQoYh7MQ==}
    engines: {node: '>=6.9.0'}
    peerDependencies:
      '@babel/core': ^7.0.0-0

  '@babel/plugin-transform-nullish-coalescing-operator@7.27.1':
    resolution: {integrity: sha512-aGZh6xMo6q9vq1JGcw58lZ1Z0+i0xB2x0XaauNIUXd6O1xXc3RwoWEBlsTQrY4KQ9Jf0s5rgD6SiNkaUdJegTA==}
    engines: {node: '>=6.9.0'}
    peerDependencies:
      '@babel/core': ^7.0.0-0

  '@babel/plugin-transform-numeric-separator@7.27.1':
    resolution: {integrity: sha512-fdPKAcujuvEChxDBJ5c+0BTaS6revLV7CJL08e4m3de8qJfNIuCc2nc7XJYOjBoTMJeqSmwXJ0ypE14RCjLwaw==}
    engines: {node: '>=6.9.0'}
    peerDependencies:
      '@babel/core': ^7.0.0-0

  '@babel/plugin-transform-object-rest-spread@7.28.4':
    resolution: {integrity: sha512-373KA2HQzKhQCYiRVIRr+3MjpCObqzDlyrM6u4I201wL8Mp2wHf7uB8GhDwis03k2ti8Zr65Zyyqs1xOxUF/Ew==}
    engines: {node: '>=6.9.0'}
    peerDependencies:
      '@babel/core': ^7.0.0-0

  '@babel/plugin-transform-object-super@7.27.1':
    resolution: {integrity: sha512-SFy8S9plRPbIcxlJ8A6mT/CxFdJx/c04JEctz4jf8YZaVS2px34j7NXRrlGlHkN/M2gnpL37ZpGRGVFLd3l8Ng==}
    engines: {node: '>=6.9.0'}
    peerDependencies:
      '@babel/core': ^7.0.0-0

  '@babel/plugin-transform-optional-catch-binding@7.27.1':
    resolution: {integrity: sha512-txEAEKzYrHEX4xSZN4kJ+OfKXFVSWKB2ZxM9dpcE3wT7smwkNmXo5ORRlVzMVdJbD+Q8ILTgSD7959uj+3Dm3Q==}
    engines: {node: '>=6.9.0'}
    peerDependencies:
      '@babel/core': ^7.0.0-0

  '@babel/plugin-transform-optional-chaining@7.27.1':
    resolution: {integrity: sha512-BQmKPPIuc8EkZgNKsv0X4bPmOoayeu4F1YCwx2/CfmDSXDbp7GnzlUH+/ul5VGfRg1AoFPsrIThlEBj2xb4CAg==}
    engines: {node: '>=6.9.0'}
    peerDependencies:
      '@babel/core': ^7.0.0-0

  '@babel/plugin-transform-parameters@7.27.7':
    resolution: {integrity: sha512-qBkYTYCb76RRxUM6CcZA5KRu8K4SM8ajzVeUgVdMVO9NN9uI/GaVmBg/WKJJGnNokV9SY8FxNOVWGXzqzUidBg==}
    engines: {node: '>=6.9.0'}
    peerDependencies:
      '@babel/core': ^7.0.0-0

  '@babel/plugin-transform-private-methods@7.27.1':
    resolution: {integrity: sha512-10FVt+X55AjRAYI9BrdISN9/AQWHqldOeZDUoLyif1Kn05a56xVBXb8ZouL8pZ9jem8QpXaOt8TS7RHUIS+GPA==}
    engines: {node: '>=6.9.0'}
    peerDependencies:
      '@babel/core': ^7.0.0-0

  '@babel/plugin-transform-private-property-in-object@7.27.1':
    resolution: {integrity: sha512-5J+IhqTi1XPa0DXF83jYOaARrX+41gOewWbkPyjMNRDqgOCqdffGh8L3f/Ek5utaEBZExjSAzcyjmV9SSAWObQ==}
    engines: {node: '>=6.9.0'}
    peerDependencies:
      '@babel/core': ^7.0.0-0

  '@babel/plugin-transform-property-literals@7.27.1':
    resolution: {integrity: sha512-oThy3BCuCha8kDZ8ZkgOg2exvPYUlprMukKQXI1r1pJ47NCvxfkEy8vK+r/hT9nF0Aa4H1WUPZZjHTFtAhGfmQ==}
    engines: {node: '>=6.9.0'}
    peerDependencies:
      '@babel/core': ^7.0.0-0

  '@babel/plugin-transform-react-jsx-self@7.27.1':
    resolution: {integrity: sha512-6UzkCs+ejGdZ5mFFC/OCUrv028ab2fp1znZmCZjAOBKiBK2jXD1O+BPSfX8X2qjJ75fZBMSnQn3Rq2mrBJK2mw==}
    engines: {node: '>=6.9.0'}
    peerDependencies:
      '@babel/core': ^7.0.0-0

  '@babel/plugin-transform-react-jsx-source@7.27.1':
    resolution: {integrity: sha512-zbwoTsBruTeKB9hSq73ha66iFeJHuaFkUbwvqElnygoNbj/jHRsSeokowZFN3CZ64IvEqcmmkVe89OPXc7ldAw==}
    engines: {node: '>=6.9.0'}
    peerDependencies:
      '@babel/core': ^7.0.0-0

  '@babel/plugin-transform-regenerator@7.28.4':
    resolution: {integrity: sha512-+ZEdQlBoRg9m2NnzvEeLgtvBMO4tkFBw5SQIUgLICgTrumLoU7lr+Oghi6km2PFj+dbUt2u1oby2w3BDO9YQnA==}
    engines: {node: '>=6.9.0'}
    peerDependencies:
      '@babel/core': ^7.0.0-0

  '@babel/plugin-transform-regexp-modifiers@7.27.1':
    resolution: {integrity: sha512-TtEciroaiODtXvLZv4rmfMhkCv8jx3wgKpL68PuiPh2M4fvz5jhsA7697N1gMvkvr/JTF13DrFYyEbY9U7cVPA==}
    engines: {node: '>=6.9.0'}
    peerDependencies:
      '@babel/core': ^7.0.0

  '@babel/plugin-transform-reserved-words@7.27.1':
    resolution: {integrity: sha512-V2ABPHIJX4kC7HegLkYoDpfg9PVmuWy/i6vUM5eGK22bx4YVFD3M5F0QQnWQoDs6AGsUWTVOopBiMFQgHaSkVw==}
    engines: {node: '>=6.9.0'}
    peerDependencies:
      '@babel/core': ^7.0.0-0

  '@babel/plugin-transform-shorthand-properties@7.27.1':
    resolution: {integrity: sha512-N/wH1vcn4oYawbJ13Y/FxcQrWk63jhfNa7jef0ih7PHSIHX2LB7GWE1rkPrOnka9kwMxb6hMl19p7lidA+EHmQ==}
    engines: {node: '>=6.9.0'}
    peerDependencies:
      '@babel/core': ^7.0.0-0

  '@babel/plugin-transform-spread@7.27.1':
    resolution: {integrity: sha512-kpb3HUqaILBJcRFVhFUs6Trdd4mkrzcGXss+6/mxUd273PfbWqSDHRzMT2234gIg2QYfAjvXLSquP1xECSg09Q==}
    engines: {node: '>=6.9.0'}
    peerDependencies:
      '@babel/core': ^7.0.0-0

  '@babel/plugin-transform-sticky-regex@7.27.1':
    resolution: {integrity: sha512-lhInBO5bi/Kowe2/aLdBAawijx+q1pQzicSgnkB6dUPc1+RC8QmJHKf2OjvU+NZWitguJHEaEmbV6VWEouT58g==}
    engines: {node: '>=6.9.0'}
    peerDependencies:
      '@babel/core': ^7.0.0-0

  '@babel/plugin-transform-template-literals@7.27.1':
    resolution: {integrity: sha512-fBJKiV7F2DxZUkg5EtHKXQdbsbURW3DZKQUWphDum0uRP6eHGGa/He9mc0mypL680pb+e/lDIthRohlv8NCHkg==}
    engines: {node: '>=6.9.0'}
    peerDependencies:
      '@babel/core': ^7.0.0-0

  '@babel/plugin-transform-typeof-symbol@7.27.1':
    resolution: {integrity: sha512-RiSILC+nRJM7FY5srIyc4/fGIwUhyDuuBSdWn4y6yT6gm652DpCHZjIipgn6B7MQ1ITOUnAKWixEUjQRIBIcLw==}
    engines: {node: '>=6.9.0'}
    peerDependencies:
      '@babel/core': ^7.0.0-0

  '@babel/plugin-transform-unicode-escapes@7.27.1':
    resolution: {integrity: sha512-Ysg4v6AmF26k9vpfFuTZg8HRfVWzsh1kVfowA23y9j/Gu6dOuahdUVhkLqpObp3JIv27MLSii6noRnuKN8H0Mg==}
    engines: {node: '>=6.9.0'}
    peerDependencies:
      '@babel/core': ^7.0.0-0

  '@babel/plugin-transform-unicode-property-regex@7.27.1':
    resolution: {integrity: sha512-uW20S39PnaTImxp39O5qFlHLS9LJEmANjMG7SxIhap8rCHqu0Ik+tLEPX5DKmHn6CsWQ7j3lix2tFOa5YtL12Q==}
    engines: {node: '>=6.9.0'}
    peerDependencies:
      '@babel/core': ^7.0.0-0

  '@babel/plugin-transform-unicode-regex@7.27.1':
    resolution: {integrity: sha512-xvINq24TRojDuyt6JGtHmkVkrfVV3FPT16uytxImLeBZqW3/H52yN+kM1MGuyPkIQxrzKwPHs5U/MP3qKyzkGw==}
    engines: {node: '>=6.9.0'}
    peerDependencies:
      '@babel/core': ^7.0.0-0

  '@babel/plugin-transform-unicode-sets-regex@7.27.1':
    resolution: {integrity: sha512-EtkOujbc4cgvb0mlpQefi4NTPBzhSIevblFevACNLUspmrALgmEBdL/XfnyyITfd8fKBZrZys92zOWcik7j9Tw==}
    engines: {node: '>=6.9.0'}
    peerDependencies:
      '@babel/core': ^7.0.0

  '@babel/preset-env@7.28.3':
    resolution: {integrity: sha512-ROiDcM+GbYVPYBOeCR6uBXKkQpBExLl8k9HO1ygXEyds39j+vCCsjmj7S8GOniZQlEs81QlkdJZe76IpLSiqpg==}
    engines: {node: '>=6.9.0'}
    peerDependencies:
      '@babel/core': ^7.0.0-0

  '@babel/preset-modules@0.1.6-no-external-plugins':
    resolution: {integrity: sha512-HrcgcIESLm9aIR842yhJ5RWan/gebQUJ6E/E5+rf0y9o6oj7w0Br+sWuL6kEQ/o/AdfvR1Je9jG18/gnpwjEyA==}
    peerDependencies:
      '@babel/core': ^7.0.0-0 || ^8.0.0-0 <8.0.0

  '@babel/runtime@7.28.4':
    resolution: {integrity: sha512-Q/N6JNWvIvPnLDvjlE1OUBLPQHH6l3CltCEsHIujp45zQUSSh8K+gHnaEX45yAT1nyngnINhvWtzN+Nb9D8RAQ==}
    engines: {node: '>=6.9.0'}

  '@babel/template@7.27.2':
    resolution: {integrity: sha512-LPDZ85aEJyYSd18/DkjNh4/y1ntkE5KwUHWTiqgRxruuZL2F1yuHligVHLvcHY2vMHXttKFpJn6LwfI7cw7ODw==}
    engines: {node: '>=6.9.0'}

  '@babel/traverse@7.28.4':
    resolution: {integrity: sha512-YEzuboP2qvQavAcjgQNVgsvHIDv6ZpwXvcvjmyySP2DIMuByS/6ioU5G9pYrWHM6T2YDfc7xga9iNzYOs12CFQ==}
    engines: {node: '>=6.9.0'}

  '@babel/types@7.28.4':
    resolution: {integrity: sha512-bkFqkLhh3pMBUQQkpVgWDWq/lqzc2678eUyDlTBhRqhCHFguYYGM0Efga7tYk4TogG/3x0EEl66/OQ+WGbWB/Q==}
    engines: {node: '>=6.9.0'}

  '@esbuild/aix-ppc64@0.21.5':
    resolution: {integrity: sha512-1SDgH6ZSPTlggy1yI6+Dbkiz8xzpHJEVAlF/AM1tHPLsf5STom9rwtjE4hKAF20FfXXNTFqEYXyJNWh1GiZedQ==}
    engines: {node: '>=12'}
    cpu: [ppc64]
    os: [aix]

  '@esbuild/aix-ppc64@0.25.10':
    resolution: {integrity: sha512-0NFWnA+7l41irNuaSVlLfgNT12caWJVLzp5eAVhZ0z1qpxbockccEt3s+149rE64VUI3Ml2zt8Nv5JVc4QXTsw==}
    engines: {node: '>=18'}
    cpu: [ppc64]
    os: [aix]

  '@esbuild/android-arm64@0.21.5':
    resolution: {integrity: sha512-c0uX9VAUBQ7dTDCjq+wdyGLowMdtR/GoC2U5IYk/7D1H1JYC0qseD7+11iMP2mRLN9RcCMRcjC4YMclCzGwS/A==}
    engines: {node: '>=12'}
    cpu: [arm64]
    os: [android]

  '@esbuild/android-arm64@0.25.10':
    resolution: {integrity: sha512-LSQa7eDahypv/VO6WKohZGPSJDq5OVOo3UoFR1E4t4Gj1W7zEQMUhI+lo81H+DtB+kP+tDgBp+M4oNCwp6kffg==}
    engines: {node: '>=18'}
    cpu: [arm64]
    os: [android]

  '@esbuild/android-arm@0.21.5':
    resolution: {integrity: sha512-vCPvzSjpPHEi1siZdlvAlsPxXl7WbOVUBBAowWug4rJHb68Ox8KualB+1ocNvT5fjv6wpkX6o/iEpbDrf68zcg==}
    engines: {node: '>=12'}
    cpu: [arm]
    os: [android]

  '@esbuild/android-arm@0.25.10':
    resolution: {integrity: sha512-dQAxF1dW1C3zpeCDc5KqIYuZ1tgAdRXNoZP7vkBIRtKZPYe2xVr/d3SkirklCHudW1B45tGiUlz2pUWDfbDD4w==}
    engines: {node: '>=18'}
    cpu: [arm]
    os: [android]

  '@esbuild/android-x64@0.21.5':
    resolution: {integrity: sha512-D7aPRUUNHRBwHxzxRvp856rjUHRFW1SdQATKXH2hqA0kAZb1hKmi02OpYRacl0TxIGz/ZmXWlbZgjwWYaCakTA==}
    engines: {node: '>=12'}
    cpu: [x64]
    os: [android]

  '@esbuild/android-x64@0.25.10':
    resolution: {integrity: sha512-MiC9CWdPrfhibcXwr39p9ha1x0lZJ9KaVfvzA0Wxwz9ETX4v5CHfF09bx935nHlhi+MxhA63dKRRQLiVgSUtEg==}
    engines: {node: '>=18'}
    cpu: [x64]
    os: [android]

  '@esbuild/darwin-arm64@0.21.5':
    resolution: {integrity: sha512-DwqXqZyuk5AiWWf3UfLiRDJ5EDd49zg6O9wclZ7kUMv2WRFr4HKjXp/5t8JZ11QbQfUS6/cRCKGwYhtNAY88kQ==}
    engines: {node: '>=12'}
    cpu: [arm64]
    os: [darwin]

  '@esbuild/darwin-arm64@0.25.10':
    resolution: {integrity: sha512-JC74bdXcQEpW9KkV326WpZZjLguSZ3DfS8wrrvPMHgQOIEIG/sPXEN/V8IssoJhbefLRcRqw6RQH2NnpdprtMA==}
    engines: {node: '>=18'}
    cpu: [arm64]
    os: [darwin]

  '@esbuild/darwin-x64@0.21.5':
    resolution: {integrity: sha512-se/JjF8NlmKVG4kNIuyWMV/22ZaerB+qaSi5MdrXtd6R08kvs2qCN4C09miupktDitvh8jRFflwGFBQcxZRjbw==}
    engines: {node: '>=12'}
    cpu: [x64]
    os: [darwin]

  '@esbuild/darwin-x64@0.25.10':
    resolution: {integrity: sha512-tguWg1olF6DGqzws97pKZ8G2L7Ig1vjDmGTwcTuYHbuU6TTjJe5FXbgs5C1BBzHbJ2bo1m3WkQDbWO2PvamRcg==}
    engines: {node: '>=18'}
    cpu: [x64]
    os: [darwin]

  '@esbuild/freebsd-arm64@0.21.5':
    resolution: {integrity: sha512-5JcRxxRDUJLX8JXp/wcBCy3pENnCgBR9bN6JsY4OmhfUtIHe3ZW0mawA7+RDAcMLrMIZaf03NlQiX9DGyB8h4g==}
    engines: {node: '>=12'}
    cpu: [arm64]
    os: [freebsd]

  '@esbuild/freebsd-arm64@0.25.10':
    resolution: {integrity: sha512-3ZioSQSg1HT2N05YxeJWYR+Libe3bREVSdWhEEgExWaDtyFbbXWb49QgPvFH8u03vUPX10JhJPcz7s9t9+boWg==}
    engines: {node: '>=18'}
    cpu: [arm64]
    os: [freebsd]

  '@esbuild/freebsd-x64@0.21.5':
    resolution: {integrity: sha512-J95kNBj1zkbMXtHVH29bBriQygMXqoVQOQYA+ISs0/2l3T9/kj42ow2mpqerRBxDJnmkUDCaQT/dfNXWX/ZZCQ==}
    engines: {node: '>=12'}
    cpu: [x64]
    os: [freebsd]

  '@esbuild/freebsd-x64@0.25.10':
    resolution: {integrity: sha512-LLgJfHJk014Aa4anGDbh8bmI5Lk+QidDmGzuC2D+vP7mv/GeSN+H39zOf7pN5N8p059FcOfs2bVlrRr4SK9WxA==}
    engines: {node: '>=18'}
    cpu: [x64]
    os: [freebsd]

  '@esbuild/linux-arm64@0.21.5':
    resolution: {integrity: sha512-ibKvmyYzKsBeX8d8I7MH/TMfWDXBF3db4qM6sy+7re0YXya+K1cem3on9XgdT2EQGMu4hQyZhan7TeQ8XkGp4Q==}
    engines: {node: '>=12'}
    cpu: [arm64]
    os: [linux]

  '@esbuild/linux-arm64@0.25.10':
    resolution: {integrity: sha512-5luJWN6YKBsawd5f9i4+c+geYiVEw20FVW5x0v1kEMWNq8UctFjDiMATBxLvmmHA4bf7F6hTRaJgtghFr9iziQ==}
    engines: {node: '>=18'}
    cpu: [arm64]
    os: [linux]

  '@esbuild/linux-arm@0.21.5':
    resolution: {integrity: sha512-bPb5AHZtbeNGjCKVZ9UGqGwo8EUu4cLq68E95A53KlxAPRmUyYv2D6F0uUI65XisGOL1hBP5mTronbgo+0bFcA==}
    engines: {node: '>=12'}
    cpu: [arm]
    os: [linux]

  '@esbuild/linux-arm@0.25.10':
    resolution: {integrity: sha512-oR31GtBTFYCqEBALI9r6WxoU/ZofZl962pouZRTEYECvNF/dtXKku8YXcJkhgK/beU+zedXfIzHijSRapJY3vg==}
    engines: {node: '>=18'}
    cpu: [arm]
    os: [linux]

  '@esbuild/linux-ia32@0.21.5':
    resolution: {integrity: sha512-YvjXDqLRqPDl2dvRODYmmhz4rPeVKYvppfGYKSNGdyZkA01046pLWyRKKI3ax8fbJoK5QbxblURkwK/MWY18Tg==}
    engines: {node: '>=12'}
    cpu: [ia32]
    os: [linux]

  '@esbuild/linux-ia32@0.25.10':
    resolution: {integrity: sha512-NrSCx2Kim3EnnWgS4Txn0QGt0Xipoumb6z6sUtl5bOEZIVKhzfyp/Lyw4C1DIYvzeW/5mWYPBFJU3a/8Yr75DQ==}
    engines: {node: '>=18'}
    cpu: [ia32]
    os: [linux]

  '@esbuild/linux-loong64@0.21.5':
    resolution: {integrity: sha512-uHf1BmMG8qEvzdrzAqg2SIG/02+4/DHB6a9Kbya0XDvwDEKCoC8ZRWI5JJvNdUjtciBGFQ5PuBlpEOXQj+JQSg==}
    engines: {node: '>=12'}
    cpu: [loong64]
    os: [linux]

  '@esbuild/linux-loong64@0.25.10':
    resolution: {integrity: sha512-xoSphrd4AZda8+rUDDfD9J6FUMjrkTz8itpTITM4/xgerAZZcFW7Dv+sun7333IfKxGG8gAq+3NbfEMJfiY+Eg==}
    engines: {node: '>=18'}
    cpu: [loong64]
    os: [linux]

  '@esbuild/linux-mips64el@0.21.5':
    resolution: {integrity: sha512-IajOmO+KJK23bj52dFSNCMsz1QP1DqM6cwLUv3W1QwyxkyIWecfafnI555fvSGqEKwjMXVLokcV5ygHW5b3Jbg==}
    engines: {node: '>=12'}
    cpu: [mips64el]
    os: [linux]

  '@esbuild/linux-mips64el@0.25.10':
    resolution: {integrity: sha512-ab6eiuCwoMmYDyTnyptoKkVS3k8fy/1Uvq7Dj5czXI6DF2GqD2ToInBI0SHOp5/X1BdZ26RKc5+qjQNGRBelRA==}
    engines: {node: '>=18'}
    cpu: [mips64el]
    os: [linux]

  '@esbuild/linux-ppc64@0.21.5':
    resolution: {integrity: sha512-1hHV/Z4OEfMwpLO8rp7CvlhBDnjsC3CttJXIhBi+5Aj5r+MBvy4egg7wCbe//hSsT+RvDAG7s81tAvpL2XAE4w==}
    engines: {node: '>=12'}
    cpu: [ppc64]
    os: [linux]

  '@esbuild/linux-ppc64@0.25.10':
    resolution: {integrity: sha512-NLinzzOgZQsGpsTkEbdJTCanwA5/wozN9dSgEl12haXJBzMTpssebuXR42bthOF3z7zXFWH1AmvWunUCkBE4EA==}
    engines: {node: '>=18'}
    cpu: [ppc64]
    os: [linux]

  '@esbuild/linux-riscv64@0.21.5':
    resolution: {integrity: sha512-2HdXDMd9GMgTGrPWnJzP2ALSokE/0O5HhTUvWIbD3YdjME8JwvSCnNGBnTThKGEB91OZhzrJ4qIIxk/SBmyDDA==}
    engines: {node: '>=12'}
    cpu: [riscv64]
    os: [linux]

  '@esbuild/linux-riscv64@0.25.10':
    resolution: {integrity: sha512-FE557XdZDrtX8NMIeA8LBJX3dC2M8VGXwfrQWU7LB5SLOajfJIxmSdyL/gU1m64Zs9CBKvm4UAuBp5aJ8OgnrA==}
    engines: {node: '>=18'}
    cpu: [riscv64]
    os: [linux]

  '@esbuild/linux-s390x@0.21.5':
    resolution: {integrity: sha512-zus5sxzqBJD3eXxwvjN1yQkRepANgxE9lgOW2qLnmr8ikMTphkjgXu1HR01K4FJg8h1kEEDAqDcZQtbrRnB41A==}
    engines: {node: '>=12'}
    cpu: [s390x]
    os: [linux]

  '@esbuild/linux-s390x@0.25.10':
    resolution: {integrity: sha512-3BBSbgzuB9ajLoVZk0mGu+EHlBwkusRmeNYdqmznmMc9zGASFjSsxgkNsqmXugpPk00gJ0JNKh/97nxmjctdew==}
    engines: {node: '>=18'}
    cpu: [s390x]
    os: [linux]

  '@esbuild/linux-x64@0.21.5':
    resolution: {integrity: sha512-1rYdTpyv03iycF1+BhzrzQJCdOuAOtaqHTWJZCWvijKD2N5Xu0TtVC8/+1faWqcP9iBCWOmjmhoH94dH82BxPQ==}
    engines: {node: '>=12'}
    cpu: [x64]
    os: [linux]

  '@esbuild/linux-x64@0.25.10':
    resolution: {integrity: sha512-QSX81KhFoZGwenVyPoberggdW1nrQZSvfVDAIUXr3WqLRZGZqWk/P4T8p2SP+de2Sr5HPcvjhcJzEiulKgnxtA==}
    engines: {node: '>=18'}
    cpu: [x64]
    os: [linux]

  '@esbuild/netbsd-arm64@0.25.10':
    resolution: {integrity: sha512-AKQM3gfYfSW8XRk8DdMCzaLUFB15dTrZfnX8WXQoOUpUBQ+NaAFCP1kPS/ykbbGYz7rxn0WS48/81l9hFl3u4A==}
    engines: {node: '>=18'}
    cpu: [arm64]
    os: [netbsd]

  '@esbuild/netbsd-x64@0.21.5':
    resolution: {integrity: sha512-Woi2MXzXjMULccIwMnLciyZH4nCIMpWQAs049KEeMvOcNADVxo0UBIQPfSmxB3CWKedngg7sWZdLvLczpe0tLg==}
    engines: {node: '>=12'}
    cpu: [x64]
    os: [netbsd]

  '@esbuild/netbsd-x64@0.25.10':
    resolution: {integrity: sha512-7RTytDPGU6fek/hWuN9qQpeGPBZFfB4zZgcz2VK2Z5VpdUxEI8JKYsg3JfO0n/Z1E/6l05n0unDCNc4HnhQGig==}
    engines: {node: '>=18'}
    cpu: [x64]
    os: [netbsd]

  '@esbuild/openbsd-arm64@0.25.10':
    resolution: {integrity: sha512-5Se0VM9Wtq797YFn+dLimf2Zx6McttsH2olUBsDml+lm0GOCRVebRWUvDtkY4BWYv/3NgzS8b/UM3jQNh5hYyw==}
    engines: {node: '>=18'}
    cpu: [arm64]
    os: [openbsd]

  '@esbuild/openbsd-x64@0.21.5':
    resolution: {integrity: sha512-HLNNw99xsvx12lFBUwoT8EVCsSvRNDVxNpjZ7bPn947b8gJPzeHWyNVhFsaerc0n3TsbOINvRP2byTZ5LKezow==}
    engines: {node: '>=12'}
    cpu: [x64]
    os: [openbsd]

  '@esbuild/openbsd-x64@0.25.10':
    resolution: {integrity: sha512-XkA4frq1TLj4bEMB+2HnI0+4RnjbuGZfet2gs/LNs5Hc7D89ZQBHQ0gL2ND6Lzu1+QVkjp3x1gIcPKzRNP8bXw==}
    engines: {node: '>=18'}
    cpu: [x64]
    os: [openbsd]

  '@esbuild/openharmony-arm64@0.25.10':
    resolution: {integrity: sha512-AVTSBhTX8Y/Fz6OmIVBip9tJzZEUcY8WLh7I59+upa5/GPhh2/aM6bvOMQySspnCCHvFi79kMtdJS1w0DXAeag==}
    engines: {node: '>=18'}
    cpu: [arm64]
    os: [openharmony]

  '@esbuild/sunos-x64@0.21.5':
    resolution: {integrity: sha512-6+gjmFpfy0BHU5Tpptkuh8+uw3mnrvgs+dSPQXQOv3ekbordwnzTVEb4qnIvQcYXq6gzkyTnoZ9dZG+D4garKg==}
    engines: {node: '>=12'}
    cpu: [x64]
    os: [sunos]

  '@esbuild/sunos-x64@0.25.10':
    resolution: {integrity: sha512-fswk3XT0Uf2pGJmOpDB7yknqhVkJQkAQOcW/ccVOtfx05LkbWOaRAtn5SaqXypeKQra1QaEa841PgrSL9ubSPQ==}
    engines: {node: '>=18'}
    cpu: [x64]
    os: [sunos]

  '@esbuild/win32-arm64@0.21.5':
    resolution: {integrity: sha512-Z0gOTd75VvXqyq7nsl93zwahcTROgqvuAcYDUr+vOv8uHhNSKROyU961kgtCD1e95IqPKSQKH7tBTslnS3tA8A==}
    engines: {node: '>=12'}
    cpu: [arm64]
    os: [win32]

  '@esbuild/win32-arm64@0.25.10':
    resolution: {integrity: sha512-ah+9b59KDTSfpaCg6VdJoOQvKjI33nTaQr4UluQwW7aEwZQsbMCfTmfEO4VyewOxx4RaDT/xCy9ra2GPWmO7Kw==}
    engines: {node: '>=18'}
    cpu: [arm64]
    os: [win32]

  '@esbuild/win32-ia32@0.21.5':
    resolution: {integrity: sha512-SWXFF1CL2RVNMaVs+BBClwtfZSvDgtL//G/smwAc5oVK/UPu2Gu9tIaRgFmYFFKrmg3SyAjSrElf0TiJ1v8fYA==}
    engines: {node: '>=12'}
    cpu: [ia32]
    os: [win32]

  '@esbuild/win32-ia32@0.25.10':
    resolution: {integrity: sha512-QHPDbKkrGO8/cz9LKVnJU22HOi4pxZnZhhA2HYHez5Pz4JeffhDjf85E57Oyco163GnzNCVkZK0b/n4Y0UHcSw==}
    engines: {node: '>=18'}
    cpu: [ia32]
    os: [win32]

  '@esbuild/win32-x64@0.21.5':
    resolution: {integrity: sha512-tQd/1efJuzPC6rCFwEvLtci/xNFcTZknmXs98FYDfGE4wP9ClFV98nyKrzJKVPMhdDnjzLhdUyMX4PsQAPjwIw==}
    engines: {node: '>=12'}
    cpu: [x64]
    os: [win32]

  '@esbuild/win32-x64@0.25.10':
    resolution: {integrity: sha512-9KpxSVFCu0iK1owoez6aC/s/EdUQLDN3adTxGCqxMVhrPDj6bt5dbrHDXUuq+Bs2vATFBBrQS5vdQ/Ed2P+nbw==}
    engines: {node: '>=18'}
    cpu: [x64]
    os: [win32]

  '@eslint-community/eslint-utils@4.9.0':
    resolution: {integrity: sha512-ayVFHdtZ+hsq1t2Dy24wCmGXGe4q9Gu3smhLYALJrr473ZH27MsnSL+LKUlimp4BWJqMDMLmPpx/Q9R3OAlL4g==}
    engines: {node: ^12.22.0 || ^14.17.0 || >=16.0.0}
    peerDependencies:
      eslint: ^6.0.0 || ^7.0.0 || >=8.0.0

  '@eslint-community/regexpp@4.12.1':
    resolution: {integrity: sha512-CCZCDJuduB9OUkFkY2IgppNZMi2lBQgD2qzwXkEia16cge2pijY/aXi96CJMquDMn3nJdlPV1A5KrJEXwfLNzQ==}
    engines: {node: ^12.0.0 || ^14.0.0 || >=16.0.0}

  '@eslint/config-array@0.21.0':
    resolution: {integrity: sha512-ENIdc4iLu0d93HeYirvKmrzshzofPw6VkZRKQGe9Nv46ZnWUzcF1xV01dcvEg/1wXUR61OmmlSfyeyO7EvjLxQ==}
    engines: {node: ^18.18.0 || ^20.9.0 || >=21.1.0}

  '@eslint/config-helpers@0.4.0':
    resolution: {integrity: sha512-WUFvV4WoIwW8Bv0KeKCIIEgdSiFOsulyN0xrMu+7z43q/hkOLXjvb5u7UC9jDxvRzcrbEmuZBX5yJZz1741jog==}
    engines: {node: ^18.18.0 || ^20.9.0 || >=21.1.0}

  '@eslint/core@0.16.0':
    resolution: {integrity: sha512-nmC8/totwobIiFcGkDza3GIKfAw1+hLiYVrh3I1nIomQ8PEr5cxg34jnkmGawul/ep52wGRAcyeDCNtWKSOj4Q==}
    engines: {node: ^18.18.0 || ^20.9.0 || >=21.1.0}

  '@eslint/eslintrc@3.3.1':
    resolution: {integrity: sha512-gtF186CXhIl1p4pJNGZw8Yc6RlshoePRvE0X91oPGb3vZ8pM3qOS9W9NGPat9LziaBV7XrJWGylNQXkGcnM3IQ==}
    engines: {node: ^18.18.0 || ^20.9.0 || >=21.1.0}

  '@eslint/js@9.37.0':
    resolution: {integrity: sha512-jaS+NJ+hximswBG6pjNX0uEJZkrT0zwpVi3BA3vX22aFGjJjmgSTSmPpZCRKmoBL5VY/M6p0xsSJx7rk7sy5gg==}
    engines: {node: ^18.18.0 || ^20.9.0 || >=21.1.0}

  '@eslint/object-schema@2.1.6':
    resolution: {integrity: sha512-RBMg5FRL0I0gs51M/guSAj5/e14VQ4tpZnQNWwuDT66P14I43ItmPfIZRhO9fUVIPOAQXU47atlywZ/czoqFPA==}
    engines: {node: ^18.18.0 || ^20.9.0 || >=21.1.0}

  '@eslint/plugin-kit@0.4.0':
    resolution: {integrity: sha512-sB5uyeq+dwCWyPi31B2gQlVlo+j5brPlWx4yZBrEaRo/nhdDE8Xke1gsGgtiBdaBTxuTkceLVuVt/pclrasb0A==}
    engines: {node: ^18.18.0 || ^20.9.0 || >=21.1.0}

  '@firebase/ai@2.4.0':
    resolution: {integrity: sha512-YilG6AJ/nYpCKtxZyvEzBRAQv5bU+2tBOKX4Ps0rNNSdxN39aT37kGhjATbk1kq1z5Lq7mkWglw/ajAF3lOWUg==}
    engines: {node: '>=20.0.0'}
    peerDependencies:
      '@firebase/app': 0.x
      '@firebase/app-types': 0.x

  '@firebase/analytics-compat@0.2.25':
    resolution: {integrity: sha512-fdzoaG0BEKbqksRDhmf4JoyZf16Wosrl0Y7tbZtJyVDOOwziE0vrFjmZuTdviL0yhak+Nco6rMsUUbkbD+qb6Q==}
    peerDependencies:
      '@firebase/app-compat': 0.x

  '@firebase/analytics-types@0.8.3':
    resolution: {integrity: sha512-VrIp/d8iq2g501qO46uGz3hjbDb8xzYMrbu8Tp0ovzIzrvJZ2fvmj649gTjge/b7cCCcjT0H37g1gVtlNhnkbg==}

  '@firebase/analytics@0.10.19':
    resolution: {integrity: sha512-3wU676fh60gaiVYQEEXsbGS4HbF2XsiBphyvvqDbtC1U4/dO4coshbYktcCHq+HFaGIK07iHOh4pME0hEq1fcg==}
    peerDependencies:
      '@firebase/app': 0.x

  '@firebase/app-check-compat@0.4.0':
    resolution: {integrity: sha512-UfK2Q8RJNjYM/8MFORltZRG9lJj11k0nW84rrffiKvcJxLf1jf6IEjCIkCamykHE73C6BwqhVfhIBs69GXQV0g==}
    engines: {node: '>=20.0.0'}
    peerDependencies:
      '@firebase/app-compat': 0.x

  '@firebase/app-check-interop-types@0.3.3':
    resolution: {integrity: sha512-gAlxfPLT2j8bTI/qfe3ahl2I2YcBQ8cFIBdhAQA4I2f3TndcO+22YizyGYuttLHPQEpWkhmpFW60VCFEPg4g5A==}

  '@firebase/app-check-types@0.5.3':
    resolution: {integrity: sha512-hyl5rKSj0QmwPdsAxrI5x1otDlByQ7bvNvVt8G/XPO2CSwE++rmSVf3VEhaeOR4J8ZFaF0Z0NDSmLejPweZ3ng==}

  '@firebase/app-check@0.11.0':
    resolution: {integrity: sha512-XAvALQayUMBJo58U/rxW02IhsesaxxfWVmVkauZvGEz3vOAjMEQnzFlyblqkc2iAaO82uJ2ZVyZv9XzPfxjJ6w==}
    engines: {node: '>=20.0.0'}
    peerDependencies:
      '@firebase/app': 0.x

  '@firebase/app-compat@0.5.4':
    resolution: {integrity: sha512-T7ifGmb+awJEcp542Ek4HtNfBxcBrnuk1ggUdqyFEdsXHdq7+wVlhvE6YukTL7NS8hIkEfL7TMAPx/uCNqt30g==}
    engines: {node: '>=20.0.0'}

  '@firebase/app-types@0.9.3':
    resolution: {integrity: sha512-kRVpIl4vVGJ4baogMDINbyrIOtOxqhkZQg4jTq3l8Lw6WSk0xfpEYzezFu+Kl4ve4fbPl79dvwRtaFqAC/ucCw==}

  '@firebase/app@0.14.4':
    resolution: {integrity: sha512-pUxEGmR+uu21OG/icAovjlu1fcYJzyVhhT0rsCrn+zi+nHtrS43Bp9KPn9KGa4NMspCUE++nkyiqziuIvJdwzw==}
    engines: {node: '>=20.0.0'}

  '@firebase/auth-compat@0.6.0':
    resolution: {integrity: sha512-J0lGSxXlG/lYVi45wbpPhcWiWUMXevY4fvLZsN1GHh+po7TZVng+figdHBVhFheaiipU8HZyc7ljw1jNojM2nw==}
    engines: {node: '>=20.0.0'}
    peerDependencies:
      '@firebase/app-compat': 0.x

  '@firebase/auth-interop-types@0.2.4':
    resolution: {integrity: sha512-JPgcXKCuO+CWqGDnigBtvo09HeBs5u/Ktc2GaFj2m01hLarbxthLNm7Fk8iOP1aqAtXV+fnnGj7U28xmk7IwVA==}

  '@firebase/auth-types@0.13.0':
    resolution: {integrity: sha512-S/PuIjni0AQRLF+l9ck0YpsMOdE8GO2KU6ubmBB7P+7TJUCQDa3R1dlgYm9UzGbbePMZsp0xzB93f2b/CgxMOg==}
    peerDependencies:
      '@firebase/app-types': 0.x
      '@firebase/util': 1.x

  '@firebase/auth@1.11.0':
    resolution: {integrity: sha512-5j7+ua93X+IRcJ1oMDTClTo85l7Xe40WSkoJ+shzPrX7OISlVWLdE1mKC57PSD+/LfAbdhJmvKixINBw2ESK6w==}
    engines: {node: '>=20.0.0'}
    peerDependencies:
      '@firebase/app': 0.x
      '@react-native-async-storage/async-storage': ^1.18.1
    peerDependenciesMeta:
      '@react-native-async-storage/async-storage':
        optional: true

  '@firebase/component@0.7.0':
    resolution: {integrity: sha512-wR9En2A+WESUHexjmRHkqtaVH94WLNKt6rmeqZhSLBybg4Wyf0Umk04SZsS6sBq4102ZsDBFwoqMqJYj2IoDSg==}
    engines: {node: '>=20.0.0'}

  '@firebase/data-connect@0.3.11':
    resolution: {integrity: sha512-G258eLzAD6im9Bsw+Qm1Z+P4x0PGNQ45yeUuuqe5M9B1rn0RJvvsQCRHXgE52Z+n9+WX1OJd/crcuunvOGc7Vw==}
    peerDependencies:
      '@firebase/app': 0.x

  '@firebase/database-compat@2.1.0':
    resolution: {integrity: sha512-8nYc43RqxScsePVd1qe1xxvWNf0OBnbwHxmXJ7MHSuuTVYFO3eLyLW3PiCKJ9fHnmIz4p4LbieXwz+qtr9PZDg==}
    engines: {node: '>=20.0.0'}

  '@firebase/database-types@1.0.16':
    resolution: {integrity: sha512-xkQLQfU5De7+SPhEGAXFBnDryUWhhlFXelEg2YeZOQMCdoe7dL64DDAd77SQsR+6uoXIZY5MB4y/inCs4GTfcw==}

  '@firebase/database@1.1.0':
    resolution: {integrity: sha512-gM6MJFae3pTyNLoc9VcJNuaUDej0ctdjn3cVtILo3D5lpp0dmUHHLFN/pUKe7ImyeB1KAvRlEYxvIHNF04Filg==}
    engines: {node: '>=20.0.0'}

  '@firebase/firestore-compat@0.4.2':
    resolution: {integrity: sha512-cy7ov6SpFBx+PHwFdOOjbI7kH00uNKmIFurAn560WiPCZXy9EMnil1SOG7VF4hHZKdenC+AHtL4r3fNpirpm0w==}
    engines: {node: '>=20.0.0'}
    peerDependencies:
      '@firebase/app-compat': 0.x

  '@firebase/firestore-types@3.0.3':
    resolution: {integrity: sha512-hD2jGdiWRxB/eZWF89xcK9gF8wvENDJkzpVFb4aGkzfEaKxVRD1kjz1t1Wj8VZEp2LCB53Yx1zD8mrhQu87R6Q==}
    peerDependencies:
      '@firebase/app-types': 0.x
      '@firebase/util': 1.x

  '@firebase/firestore@4.9.2':
    resolution: {integrity: sha512-iuA5+nVr/IV/Thm0Luoqf2mERUvK9g791FZpUJV1ZGXO6RL2/i/WFJUj5ZTVXy5pRjpWYO+ZzPcReNrlilmztA==}
    engines: {node: '>=20.0.0'}
    peerDependencies:
      '@firebase/app': 0.x

  '@firebase/functions-compat@0.4.1':
    resolution: {integrity: sha512-AxxUBXKuPrWaVNQ8o1cG1GaCAtXT8a0eaTDfqgS5VsRYLAR0ALcfqDLwo/QyijZj1w8Qf8n3Qrfy/+Im245hOQ==}
    engines: {node: '>=20.0.0'}
    peerDependencies:
      '@firebase/app-compat': 0.x

  '@firebase/functions-types@0.6.3':
    resolution: {integrity: sha512-EZoDKQLUHFKNx6VLipQwrSMh01A1SaL3Wg6Hpi//x6/fJ6Ee4hrAeswK99I5Ht8roiniKHw4iO0B1Oxj5I4plg==}

  '@firebase/functions@0.13.1':
    resolution: {integrity: sha512-sUeWSb0rw5T+6wuV2o9XNmh9yHxjFI9zVGFnjFi+n7drTEWpl7ZTz1nROgGrSu472r+LAaj+2YaSicD4R8wfbw==}
    engines: {node: '>=20.0.0'}
    peerDependencies:
      '@firebase/app': 0.x

  '@firebase/installations-compat@0.2.19':
    resolution: {integrity: sha512-khfzIY3EI5LePePo7vT19/VEIH1E3iYsHknI/6ek9T8QCozAZshWT9CjlwOzZrKvTHMeNcbpo/VSOSIWDSjWdQ==}
    peerDependencies:
      '@firebase/app-compat': 0.x

  '@firebase/installations-types@0.5.3':
    resolution: {integrity: sha512-2FJI7gkLqIE0iYsNQ1P751lO3hER+Umykel+TkLwHj6plzWVxqvfclPUZhcKFVQObqloEBTmpi2Ozn7EkCABAA==}
    peerDependencies:
      '@firebase/app-types': 0.x

  '@firebase/installations@0.6.19':
    resolution: {integrity: sha512-nGDmiwKLI1lerhwfwSHvMR9RZuIH5/8E3kgUWnVRqqL7kGVSktjLTWEMva7oh5yxQ3zXfIlIwJwMcaM5bK5j8Q==}
    peerDependencies:
      '@firebase/app': 0.x

  '@firebase/logger@0.5.0':
    resolution: {integrity: sha512-cGskaAvkrnh42b3BA3doDWeBmuHFO/Mx5A83rbRDYakPjO9bJtRL3dX7javzc2Rr/JHZf4HlterTW2lUkfeN4g==}
    engines: {node: '>=20.0.0'}

  '@firebase/messaging-compat@0.2.23':
    resolution: {integrity: sha512-SN857v/kBUvlQ9X/UjAqBoQ2FEaL1ZozpnmL1ByTe57iXkmnVVFm9KqAsTfmf+OEwWI4kJJe9NObtN/w22lUgg==}
    peerDependencies:
      '@firebase/app-compat': 0.x

  '@firebase/messaging-interop-types@0.2.3':
    resolution: {integrity: sha512-xfzFaJpzcmtDjycpDeCUj0Ge10ATFi/VHVIvEEjDNc3hodVBQADZ7BWQU7CuFpjSHE+eLuBI13z5F/9xOoGX8Q==}

  '@firebase/messaging@0.12.23':
    resolution: {integrity: sha512-cfuzv47XxqW4HH/OcR5rM+AlQd1xL/VhuaeW/wzMW1LFrsFcTn0GND/hak1vkQc2th8UisBcrkVcQAnOnKwYxg==}
    peerDependencies:
      '@firebase/app': 0.x

  '@firebase/performance-compat@0.2.22':
    resolution: {integrity: sha512-xLKxaSAl/FVi10wDX/CHIYEUP13jXUjinL+UaNXT9ByIvxII5Ne5150mx6IgM8G6Q3V+sPiw9C8/kygkyHUVxg==}
    peerDependencies:
      '@firebase/app-compat': 0.x

  '@firebase/performance-types@0.2.3':
    resolution: {integrity: sha512-IgkyTz6QZVPAq8GSkLYJvwSLr3LS9+V6vNPQr0x4YozZJiLF5jYixj0amDtATf1X0EtYHqoPO48a9ija8GocxQ==}

  '@firebase/performance@0.7.9':
    resolution: {integrity: sha512-UzybENl1EdM2I1sjYm74xGt/0JzRnU/0VmfMAKo2LSpHJzaj77FCLZXmYQ4oOuE+Pxtt8Wy2BVJEENiZkaZAzQ==}
    peerDependencies:
      '@firebase/app': 0.x

  '@firebase/remote-config-compat@0.2.20':
    resolution: {integrity: sha512-P/ULS9vU35EL9maG7xp66uljkZgcPMQOxLj3Zx2F289baTKSInE6+YIkgHEi1TwHoddC/AFePXPpshPlEFkbgg==}
    peerDependencies:
      '@firebase/app-compat': 0.x

  '@firebase/remote-config-types@0.5.0':
    resolution: {integrity: sha512-vI3bqLoF14L/GchtgayMiFpZJF+Ao3uR8WCde0XpYNkSokDpAKca2DxvcfeZv7lZUqkUwQPL2wD83d3vQ4vvrg==}

  '@firebase/remote-config@0.7.0':
    resolution: {integrity: sha512-dX95X6WlW7QlgNd7aaGdjAIZUiQkgWgNS+aKNu4Wv92H1T8Ue/NDUjZHd9xb8fHxLXIHNZeco9/qbZzr500MjQ==}
    peerDependencies:
      '@firebase/app': 0.x

  '@firebase/storage-compat@0.4.0':
    resolution: {integrity: sha512-vDzhgGczr1OfcOy285YAPur5pWDEvD67w4thyeCUh6Ys0izN9fNYtA1MJERmNBfqjqu0lg0FM5GLbw0Il21M+g==}
    engines: {node: '>=20.0.0'}
    peerDependencies:
      '@firebase/app-compat': 0.x

  '@firebase/storage-types@0.8.3':
    resolution: {integrity: sha512-+Muk7g9uwngTpd8xn9OdF/D48uiQ7I1Fae7ULsWPuKoCH3HU7bfFPhxtJYzyhjdniowhuDpQcfPmuNRAqZEfvg==}
    peerDependencies:
      '@firebase/app-types': 0.x
      '@firebase/util': 1.x

  '@firebase/storage@0.14.0':
    resolution: {integrity: sha512-xWWbb15o6/pWEw8H01UQ1dC5U3rf8QTAzOChYyCpafV6Xki7KVp3Yaw2nSklUwHEziSWE9KoZJS7iYeyqWnYFA==}
    engines: {node: '>=20.0.0'}
    peerDependencies:
      '@firebase/app': 0.x

  '@firebase/util@1.13.0':
    resolution: {integrity: sha512-0AZUyYUfpMNcztR5l09izHwXkZpghLgCUaAGjtMwXnCg3bj4ml5VgiwqOMOxJ+Nw4qN/zJAaOQBcJ7KGkWStqQ==}
    engines: {node: '>=20.0.0'}

  '@firebase/webchannel-wrapper@1.0.5':
    resolution: {integrity: sha512-+uGNN7rkfn41HLO0vekTFhTxk61eKa8mTpRGLO0QSqlQdKvIoGAvLp3ppdVIWbTGYJWM6Kp0iN+PjMIOcnVqTw==}

  '@grpc/grpc-js@1.9.15':
    resolution: {integrity: sha512-nqE7Hc0AzI+euzUwDAy0aY5hCp10r734gMGRdU+qOPX0XSceI2ULrcXB5U2xSc5VkWwalCj4M7GzCAygZl2KoQ==}
    engines: {node: ^8.13.0 || >=10.10.0}

  '@grpc/proto-loader@0.7.15':
    resolution: {integrity: sha512-tMXdRCfYVixjuFK+Hk0Q1s38gV9zDiDJfWL3h1rv4Qc39oILCu1TRTDt7+fGUI8K4G1Fj125Hx/ru3azECWTyQ==}
    engines: {node: '>=6'}
    hasBin: true

  '@humanfs/core@0.19.1':
    resolution: {integrity: sha512-5DyQ4+1JEUzejeK1JGICcideyfUbGixgS9jNgex5nqkW+cY7WZhxBigmieN5Qnw9ZosSNVC9KQKyb+GUaGyKUA==}
    engines: {node: '>=18.18.0'}

  '@humanfs/node@0.16.7':
    resolution: {integrity: sha512-/zUx+yOsIrG4Y43Eh2peDeKCxlRt/gET6aHfaKpuq267qXdYDFViVHfMaLyygZOnl0kGWxFIgsBy8QFuTLUXEQ==}
    engines: {node: '>=18.18.0'}

  '@humanwhocodes/module-importer@1.0.1':
    resolution: {integrity: sha512-bxveV4V8v5Yb4ncFTT3rPSgZBOpCkjfK0y4oVVVJwIuDVBRMDXrPyXRL988i5ap9m9bnyEEjWfm5WkBmtffLfA==}
    engines: {node: '>=12.22'}

  '@humanwhocodes/retry@0.4.3':
    resolution: {integrity: sha512-bV0Tgo9K4hfPCek+aMAn81RppFKv2ySDQeMoSZuvTASywNTnVJCArCZE2FWqpvIatKu7VMRLWlR1EazvVhDyhQ==}
    engines: {node: '>=18.18'}

  '@isaacs/cliui@8.0.2':
    resolution: {integrity: sha512-O8jcjabXaleOG9DQ0+ARXWZBTfnP4WNAqzuiJK7ll44AmxGKv/J2M4TPjxjY3znBCfvBXFzucm1twdyFybFqEA==}
    engines: {node: '>=12'}

  '@jridgewell/gen-mapping@0.3.13':
    resolution: {integrity: sha512-2kkt/7niJ6MgEPxF0bYdQ6etZaA+fQvDcLKckhy1yIQOzaoKjBBjSj63/aLVjYE3qhRt5dvM+uUyfCg6UKCBbA==}

  '@jridgewell/remapping@2.3.5':
    resolution: {integrity: sha512-LI9u/+laYG4Ds1TDKSJW2YPrIlcVYOwi2fUC6xB43lueCjgxV4lffOCZCtYFiH6TNOX+tQKXx97T4IKHbhyHEQ==}

  '@jridgewell/resolve-uri@3.1.2':
    resolution: {integrity: sha512-bRISgCIjP20/tbWSPWMEi54QVPRZExkuD9lJL+UIxUKtwVJA8wW1Trb1jMs1RFXo1CBTNZ/5hpC9QvmKWdopKw==}
    engines: {node: '>=6.0.0'}

  '@jridgewell/source-map@0.3.11':
    resolution: {integrity: sha512-ZMp1V8ZFcPG5dIWnQLr3NSI1MiCU7UETdS/A0G8V/XWHvJv3ZsFqutJn1Y5RPmAPX6F3BiE397OqveU/9NCuIA==}

  '@jridgewell/sourcemap-codec@1.5.5':
    resolution: {integrity: sha512-cYQ9310grqxueWbl+WuIUIaiUaDcj7WOq5fVhEljNVgRfOUhY9fy2zTvfoqWsnebh8Sl70VScFbICvJnLKB0Og==}

  '@jridgewell/trace-mapping@0.3.31':
    resolution: {integrity: sha512-zzNR+SdQSDJzc8joaeP8QQoCQr8NuYx2dIIytl1QeBEZHJ9uW6hebsrYgbz8hJwUQao3TWCMtmfV8Nu1twOLAw==}

  '@nodelib/fs.scandir@2.1.5':
    resolution: {integrity: sha512-vq24Bq3ym5HEQm2NKCr3yXDwjc7vTsEThRDnkp2DK9p1uqLR+DHurm/NOTo0KG7HYHU7eppKZj3MyqYuMBf62g==}
    engines: {node: '>= 8'}

  '@nodelib/fs.stat@2.0.5':
    resolution: {integrity: sha512-RkhPPp2zrqDAQA/2jNhnztcPAlv64XdhIp7a7454A5ovI7Bukxgt7MX7udwAu3zg1DcpPU0rz3VV1SeaqvY4+A==}
    engines: {node: '>= 8'}

  '@nodelib/fs.walk@1.2.8':
    resolution: {integrity: sha512-oGB+UxlgWcgQkgwo8GcEGwemoTFt3FIO9ababBmaGwXIoBKZ+GTy0pP185beGg7Llih/NSHSV2XAs1lnznocSg==}
    engines: {node: '>= 8'}

  '@pkgjs/parseargs@0.11.0':
    resolution: {integrity: sha512-+1VkjdD0QBLPodGrJUeqarH8VAIvQODIbwh9XpP5Syisf7YoQgsJKPNFoqqLQlu+VQ/tVSshMR6loPMn8U+dPg==}
    engines: {node: '>=14'}

  '@protobufjs/aspromise@1.1.2':
    resolution: {integrity: sha512-j+gKExEuLmKwvz3OgROXtrJ2UG2x8Ch2YZUxahh+s1F2HZ+wAceUNLkvy6zKCPVRkU++ZWQrdxsUeQXmcg4uoQ==}

  '@protobufjs/base64@1.1.2':
    resolution: {integrity: sha512-AZkcAA5vnN/v4PDqKyMR5lx7hZttPDgClv83E//FMNhR2TMcLUhfRUBHCmSl0oi9zMgDDqRUJkSxO3wm85+XLg==}

  '@protobufjs/codegen@2.0.4':
    resolution: {integrity: sha512-YyFaikqM5sH0ziFZCN3xDC7zeGaB/d0IUb9CATugHWbd1FRFwWwt4ld4OYMPWu5a3Xe01mGAULCdqhMlPl29Jg==}

  '@protobufjs/eventemitter@1.1.0':
    resolution: {integrity: sha512-j9ednRT81vYJ9OfVuXG6ERSTdEL1xVsNgqpkxMsbIabzSo3goCjDIveeGv5d03om39ML71RdmrGNjG5SReBP/Q==}

  '@protobufjs/fetch@1.1.0':
    resolution: {integrity: sha512-lljVXpqXebpsijW71PZaCYeIcE5on1w5DlQy5WH6GLbFryLUrBD4932W/E2BSpfRJWseIL4v/KPgBFxDOIdKpQ==}

  '@protobufjs/float@1.0.2':
    resolution: {integrity: sha512-Ddb+kVXlXst9d+R9PfTIxh1EdNkgoRe5tOX6t01f1lYWOvJnSPDBlG241QLzcyPdoNTsblLUdujGSE4RzrTZGQ==}

  '@protobufjs/inquire@1.1.0':
    resolution: {integrity: sha512-kdSefcPdruJiFMVSbn801t4vFK7KB/5gd2fYvrxhuJYg8ILrmn9SKSX2tZdV6V+ksulWqS7aXjBcRXl3wHoD9Q==}

  '@protobufjs/path@1.1.2':
    resolution: {integrity: sha512-6JOcJ5Tm08dOHAbdR3GrvP+yUUfkjG5ePsHYczMFLq3ZmMkAD98cDgcT2iA1lJ9NVwFd4tH/iSSoe44YWkltEA==}

  '@protobufjs/pool@1.1.0':
    resolution: {integrity: sha512-0kELaGSIDBKvcgS4zkjz1PeddatrjYcmMWOlAuAPwAeccUrPHdUqo/J6LiymHHEiJT5NrF1UVwxY14f+fy4WQw==}

  '@protobufjs/utf8@1.1.0':
    resolution: {integrity: sha512-Vvn3zZrhQZkkBE8LSuW3em98c0FwgO4nxzv6OdSxPKJIEKY2bGbHn+mhGIPerzI4twdxaP8/0+06HBpwf345Lw==}

  '@remix-run/router@1.23.0':
    resolution: {integrity: sha512-O3rHJzAQKamUz1fvE0Qaw0xSFqsA/yafi2iqeE0pvdFtCO1viYx8QL6f3Ln/aCCTLxs68SLf0KPM9eSeM8yBnA==}
    engines: {node: '>=14.0.0'}

  '@rolldown/pluginutils@1.0.0-beta.38':
    resolution: {integrity: sha512-N/ICGKleNhA5nc9XXQG/kkKHJ7S55u0x0XUJbbkmdCnFuoRkM1Il12q9q0eX19+M7KKUEPw/daUPIRnxhcxAIw==}

  '@rollup/plugin-babel@5.3.1':
    resolution: {integrity: sha512-WFfdLWU/xVWKeRQnKmIAQULUI7Il0gZnBIH/ZFO069wYIfPu+8zrfp/KMW0atmELoRDq8FbiP3VCss9MhCut7Q==}
    engines: {node: '>= 10.0.0'}
    peerDependencies:
      '@babel/core': ^7.0.0
      '@types/babel__core': ^7.1.9
      rollup: ^1.20.0||^2.0.0
    peerDependenciesMeta:
      '@types/babel__core':
        optional: true

  '@rollup/plugin-node-resolve@15.3.1':
    resolution: {integrity: sha512-tgg6b91pAybXHJQMAAwW9VuWBO6Thi+q7BCNARLwSqlmsHz0XYURtGvh/AuwSADXSI4h/2uHbs7s4FzlZDGSGA==}
    engines: {node: '>=14.0.0'}
    peerDependencies:
      rollup: ^2.78.0||^3.0.0||^4.0.0
    peerDependenciesMeta:
      rollup:
        optional: true

  '@rollup/plugin-replace@2.4.2':
    resolution: {integrity: sha512-IGcu+cydlUMZ5En85jxHH4qj2hta/11BHq95iHEyb2sbgiN0eCdzvUcHw5gt9pBL5lTi4JDYJ1acCoMGpTvEZg==}
    peerDependencies:
      rollup: ^1.20.0 || ^2.0.0

  '@rollup/plugin-terser@0.4.4':
    resolution: {integrity: sha512-XHeJC5Bgvs8LfukDwWZp7yeqin6ns8RTl2B9avbejt6tZqsqvVoWI7ZTQrcNsfKEDWBTnTxM8nMDkO2IFFbd0A==}
    engines: {node: '>=14.0.0'}
    peerDependencies:
      rollup: ^2.0.0||^3.0.0||^4.0.0
    peerDependenciesMeta:
      rollup:
        optional: true

  '@rollup/pluginutils@3.1.0':
    resolution: {integrity: sha512-GksZ6pr6TpIjHm8h9lSQ8pi8BE9VeubNT0OMJ3B5uZJ8pz73NPiqOtCog/x2/QzM1ENChPKxMDhiQuRHsqc+lg==}
    engines: {node: '>= 8.0.0'}
    peerDependencies:
      rollup: ^1.20.0||^2.0.0

  '@rollup/pluginutils@5.3.0':
    resolution: {integrity: sha512-5EdhGZtnu3V88ces7s53hhfK5KSASnJZv8Lulpc04cWO3REESroJXg73DFsOmgbU2BhwV0E20bu2IDZb3VKW4Q==}
    engines: {node: '>=14.0.0'}
    peerDependencies:
      rollup: ^1.20.0||^2.0.0||^3.0.0||^4.0.0
    peerDependenciesMeta:
      rollup:
        optional: true

  '@rollup/rollup-android-arm-eabi@4.52.4':
    resolution: {integrity: sha512-BTm2qKNnWIQ5auf4deoetINJm2JzvihvGb9R6K/ETwKLql/Bb3Eg2H1FBp1gUb4YGbydMA3jcmQTR73q7J+GAA==}
    cpu: [arm]
    os: [android]

  '@rollup/rollup-android-arm64@4.52.4':
    resolution: {integrity: sha512-P9LDQiC5vpgGFgz7GSM6dKPCiqR3XYN1WwJKA4/BUVDjHpYsf3iBEmVz62uyq20NGYbiGPR5cNHI7T1HqxNs2w==}
    cpu: [arm64]
    os: [android]

  '@rollup/rollup-darwin-arm64@4.52.4':
    resolution: {integrity: sha512-QRWSW+bVccAvZF6cbNZBJwAehmvG9NwfWHwMy4GbWi/BQIA/laTIktebT2ipVjNncqE6GLPxOok5hsECgAxGZg==}
    cpu: [arm64]
    os: [darwin]

  '@rollup/rollup-darwin-x64@4.52.4':
    resolution: {integrity: sha512-hZgP05pResAkRJxL1b+7yxCnXPGsXU0fG9Yfd6dUaoGk+FhdPKCJ5L1Sumyxn8kvw8Qi5PvQ8ulenUbRjzeCTw==}
    cpu: [x64]
    os: [darwin]

  '@rollup/rollup-freebsd-arm64@4.52.4':
    resolution: {integrity: sha512-xmc30VshuBNUd58Xk4TKAEcRZHaXlV+tCxIXELiE9sQuK3kG8ZFgSPi57UBJt8/ogfhAF5Oz4ZSUBN77weM+mQ==}
    cpu: [arm64]
    os: [freebsd]

  '@rollup/rollup-freebsd-x64@4.52.4':
    resolution: {integrity: sha512-WdSLpZFjOEqNZGmHflxyifolwAiZmDQzuOzIq9L27ButpCVpD7KzTRtEG1I0wMPFyiyUdOO+4t8GvrnBLQSwpw==}
    cpu: [x64]
    os: [freebsd]

  '@rollup/rollup-linux-arm-gnueabihf@4.52.4':
    resolution: {integrity: sha512-xRiOu9Of1FZ4SxVbB0iEDXc4ddIcjCv2aj03dmW8UrZIW7aIQ9jVJdLBIhxBI+MaTnGAKyvMwPwQnoOEvP7FgQ==}
    cpu: [arm]
    os: [linux]

  '@rollup/rollup-linux-arm-musleabihf@4.52.4':
    resolution: {integrity: sha512-FbhM2p9TJAmEIEhIgzR4soUcsW49e9veAQCziwbR+XWB2zqJ12b4i/+hel9yLiD8pLncDH4fKIPIbt5238341Q==}
    cpu: [arm]
    os: [linux]

  '@rollup/rollup-linux-arm64-gnu@4.52.4':
    resolution: {integrity: sha512-4n4gVwhPHR9q/g8lKCyz0yuaD0MvDf7dV4f9tHt0C73Mp8h38UCtSCSE6R9iBlTbXlmA8CjpsZoujhszefqueg==}
    cpu: [arm64]
    os: [linux]

  '@rollup/rollup-linux-arm64-musl@4.52.4':
    resolution: {integrity: sha512-u0n17nGA0nvi/11gcZKsjkLj1QIpAuPFQbR48Subo7SmZJnGxDpspyw2kbpuoQnyK+9pwf3pAoEXerJs/8Mi9g==}
    cpu: [arm64]
    os: [linux]

  '@rollup/rollup-linux-loong64-gnu@4.52.4':
    resolution: {integrity: sha512-0G2c2lpYtbTuXo8KEJkDkClE/+/2AFPdPAbmaHoE870foRFs4pBrDehilMcrSScrN/fB/1HTaWO4bqw+ewBzMQ==}
    cpu: [loong64]
    os: [linux]

  '@rollup/rollup-linux-ppc64-gnu@4.52.4':
    resolution: {integrity: sha512-teSACug1GyZHmPDv14VNbvZFX779UqWTsd7KtTM9JIZRDI5NUwYSIS30kzI8m06gOPB//jtpqlhmraQ68b5X2g==}
    cpu: [ppc64]
    os: [linux]

  '@rollup/rollup-linux-riscv64-gnu@4.52.4':
    resolution: {integrity: sha512-/MOEW3aHjjs1p4Pw1Xk4+3egRevx8Ji9N6HUIA1Ifh8Q+cg9dremvFCUbOX2Zebz80BwJIgCBUemjqhU5XI5Eg==}
    cpu: [riscv64]
    os: [linux]

  '@rollup/rollup-linux-riscv64-musl@4.52.4':
    resolution: {integrity: sha512-1HHmsRyh845QDpEWzOFtMCph5Ts+9+yllCrREuBR/vg2RogAQGGBRC8lDPrPOMnrdOJ+mt1WLMOC2Kao/UwcvA==}
    cpu: [riscv64]
    os: [linux]

  '@rollup/rollup-linux-s390x-gnu@4.52.4':
    resolution: {integrity: sha512-seoeZp4L/6D1MUyjWkOMRU6/iLmCU2EjbMTyAG4oIOs1/I82Y5lTeaxW0KBfkUdHAWN7j25bpkt0rjnOgAcQcA==}
    cpu: [s390x]
    os: [linux]

  '@rollup/rollup-linux-x64-gnu@4.52.4':
    resolution: {integrity: sha512-Wi6AXf0k0L7E2gteNsNHUs7UMwCIhsCTs6+tqQ5GPwVRWMaflqGec4Sd8n6+FNFDw9vGcReqk2KzBDhCa1DLYg==}
    cpu: [x64]
    os: [linux]

  '@rollup/rollup-linux-x64-musl@4.52.4':
    resolution: {integrity: sha512-dtBZYjDmCQ9hW+WgEkaffvRRCKm767wWhxsFW3Lw86VXz/uJRuD438/XvbZT//B96Vs8oTA8Q4A0AfHbrxP9zw==}
    cpu: [x64]
    os: [linux]

  '@rollup/rollup-openharmony-arm64@4.52.4':
    resolution: {integrity: sha512-1ox+GqgRWqaB1RnyZXL8PD6E5f7YyRUJYnCqKpNzxzP0TkaUh112NDrR9Tt+C8rJ4x5G9Mk8PQR3o7Ku2RKqKA==}
    cpu: [arm64]
    os: [openharmony]

  '@rollup/rollup-win32-arm64-msvc@4.52.4':
    resolution: {integrity: sha512-8GKr640PdFNXwzIE0IrkMWUNUomILLkfeHjXBi/nUvFlpZP+FA8BKGKpacjW6OUUHaNI6sUURxR2U2g78FOHWQ==}
    cpu: [arm64]
    os: [win32]

  '@rollup/rollup-win32-ia32-msvc@4.52.4':
    resolution: {integrity: sha512-AIy/jdJ7WtJ/F6EcfOb2GjR9UweO0n43jNObQMb6oGxkYTfLcnN7vYYpG+CN3lLxrQkzWnMOoNSHTW54pgbVxw==}
    cpu: [ia32]
    os: [win32]

  '@rollup/rollup-win32-x64-gnu@4.52.4':
    resolution: {integrity: sha512-UF9KfsH9yEam0UjTwAgdK0anlQ7c8/pWPU2yVjyWcF1I1thABt6WXE47cI71pGiZ8wGvxohBoLnxM04L/wj8mQ==}
    cpu: [x64]
    os: [win32]

  '@rollup/rollup-win32-x64-msvc@4.52.4':
    resolution: {integrity: sha512-bf9PtUa0u8IXDVxzRToFQKsNCRz9qLYfR/MpECxl4mRoWYjAeFjgxj1XdZr2M/GNVpT05p+LgQOHopYDlUu6/w==}
    cpu: [x64]
    os: [win32]

  '@surma/rollup-plugin-off-main-thread@2.2.3':
    resolution: {integrity: sha512-lR8q/9W7hZpMWweNiAKU7NQerBnzQQLvi8qnTDU/fxItPhtZVMbPV3lbCwjhIlNBe9Bbr5V+KHshvWmVSG9cxQ==}

  '@types/babel__core@7.20.5':
    resolution: {integrity: sha512-qoQprZvz5wQFJwMDqeseRXWv3rqMvhgpbXFfVyWhbx9X47POIA6i/+dXefEmZKoAgOaTdaIgNSMqMIU61yRyzA==}

  '@types/babel__generator@7.27.0':
    resolution: {integrity: sha512-ufFd2Xi92OAVPYsy+P4n7/U7e68fex0+Ee8gSG9KX7eo084CWiQ4sdxktvdl0bOPupXtVJPY19zk6EwWqUQ8lg==}

  '@types/babel__template@7.4.4':
    resolution: {integrity: sha512-h/NUaSyG5EyxBIp8YRxo4RMe2/qQgvyowRwVMzhYhBCONbW8PUsg4lkFMrhgZhUe5z3L3MiLDuvyJ/CaPa2A8A==}

  '@types/babel__traverse@7.28.0':
    resolution: {integrity: sha512-8PvcXf70gTDZBgt9ptxJ8elBeBjcLOAcOtoO/mPJjtji1+CdGbHgm77om1GrsPxsiE+uXIpNSK64UYaIwQXd4Q==}

  '@types/estree@0.0.39':
    resolution: {integrity: sha512-EYNwp3bU+98cpU4lAWYYL7Zz+2gryWH1qbdDTidVd6hkiR6weksdbMadyXKXNPEkQFhXM+hVO9ZygomHXp+AIw==}

  '@types/estree@1.0.8':
    resolution: {integrity: sha512-dWHzHa2WqEXI/O1E9OjrocMTKJl2mSrEolh1Iomrv6U+JuNwaHXsXx9bLu5gG7BUWFIN0skIQJQ/L1rIex4X6w==}

  '@types/json-schema@7.0.15':
    resolution: {integrity: sha512-5+fP8P8MFNC+AyZCDxrB2pkZFPGzqQWUzpSeuuVLvm8VMcorNYavBqoFcxK8bQz4Qsbn4oUEEem4wDLfcysGHA==}

  '@types/node@24.7.2':
    resolution: {integrity: sha512-/NbVmcGTP+lj5oa4yiYxxeBjRivKQ5Ns1eSZeB99ExsEQ6rX5XYU1Zy/gGxY/ilqtD4Etx9mKyrPxZRetiahhA==}

  '@types/papaparse@5.3.16':
    resolution: {integrity: sha512-T3VuKMC2H0lgsjI9buTB3uuKj3EMD2eap1MOuEQuBQ44EnDx/IkGhU6EwiTf9zG3za4SKlmwKAImdDKdNnCsXg==}

  '@types/react-dom@19.2.2':
    resolution: {integrity: sha512-9KQPoO6mZCi7jcIStSnlOWn2nEF3mNmyr3rIAsGnAbQKYbRLyqmeSc39EVgtxXVia+LMT8j3knZLAZAh+xLmrw==}
    peerDependencies:
      '@types/react': ^19.2.0

  '@types/react@19.2.2':
    resolution: {integrity: sha512-6mDvHUFSjyT2B2yeNx2nUgMxh9LtOWvkhIU3uePn2I2oyNymUAX1NIsdgviM4CH+JSrp2D2hsMvJOkxY+0wNRA==}

  '@types/resolve@1.20.2':
    resolution: {integrity: sha512-60BCwRFOZCQhDncwQdxxeOEEkbc5dIMccYLwbxsS4TUNeVECQ/pBJ0j09mrHOl/JJvpRPGwO9SvE4nR2Nb/a4Q==}

  '@types/trusted-types@2.0.7':
    resolution: {integrity: sha512-ScaPdn1dQczgbl0QFTeTOmVHFULt394XJgOQNoyVhZ6r2vLnMLJfBPd53SB52T/3G36VI1/g2MZaX0cwDuXsfw==}

  '@typescript-eslint/eslint-plugin@8.46.1':
    resolution: {integrity: sha512-rUsLh8PXmBjdiPY+Emjz9NX2yHvhS11v0SR6xNJkm5GM1MO9ea/1GoDKlHHZGrOJclL/cZ2i/vRUYVtjRhrHVQ==}
    engines: {node: ^18.18.0 || ^20.9.0 || >=21.1.0}
    peerDependencies:
      '@typescript-eslint/parser': ^8.46.1
      eslint: ^8.57.0 || ^9.0.0
      typescript: '>=4.8.4 <6.0.0'

  '@typescript-eslint/parser@8.46.1':
    resolution: {integrity: sha512-6JSSaBZmsKvEkbRUkf7Zj7dru/8ZCrJxAqArcLaVMee5907JdtEbKGsZ7zNiIm/UAkpGUkaSMZEXShnN2D1HZA==}
    engines: {node: ^18.18.0 || ^20.9.0 || >=21.1.0}
    peerDependencies:
      eslint: ^8.57.0 || ^9.0.0
      typescript: '>=4.8.4 <6.0.0'

  '@typescript-eslint/project-service@8.46.1':
    resolution: {integrity: sha512-FOIaFVMHzRskXr5J4Jp8lFVV0gz5ngv3RHmn+E4HYxSJ3DgDzU7fVI1/M7Ijh1zf6S7HIoaIOtln1H5y8V+9Zg==}
    engines: {node: ^18.18.0 || ^20.9.0 || >=21.1.0}
    peerDependencies:
      typescript: '>=4.8.4 <6.0.0'

  '@typescript-eslint/scope-manager@8.46.1':
    resolution: {integrity: sha512-weL9Gg3/5F0pVQKiF8eOXFZp8emqWzZsOJuWRUNtHT+UNV2xSJegmpCNQHy37aEQIbToTq7RHKhWvOsmbM680A==}
    engines: {node: ^18.18.0 || ^20.9.0 || >=21.1.0}

  '@typescript-eslint/tsconfig-utils@8.46.1':
    resolution: {integrity: sha512-X88+J/CwFvlJB+mK09VFqx5FE4H5cXD+H/Bdza2aEWkSb8hnWIQorNcscRl4IEo1Cz9VI/+/r/jnGWkbWPx54g==}
    engines: {node: ^18.18.0 || ^20.9.0 || >=21.1.0}
    peerDependencies:
      typescript: '>=4.8.4 <6.0.0'

  '@typescript-eslint/type-utils@8.46.1':
    resolution: {integrity: sha512-+BlmiHIiqufBxkVnOtFwjah/vrkF4MtKKvpXrKSPLCkCtAp8H01/VV43sfqA98Od7nJpDcFnkwgyfQbOG0AMvw==}
    engines: {node: ^18.18.0 || ^20.9.0 || >=21.1.0}
    peerDependencies:
      eslint: ^8.57.0 || ^9.0.0
      typescript: '>=4.8.4 <6.0.0'

  '@typescript-eslint/types@8.46.1':
    resolution: {integrity: sha512-C+soprGBHwWBdkDpbaRC4paGBrkIXxVlNohadL5o0kfhsXqOC6GYH2S/Obmig+I0HTDl8wMaRySwrfrXVP8/pQ==}
    engines: {node: ^18.18.0 || ^20.9.0 || >=21.1.0}

  '@typescript-eslint/typescript-estree@8.46.1':
    resolution: {integrity: sha512-uIifjT4s8cQKFQ8ZBXXyoUODtRoAd7F7+G8MKmtzj17+1UbdzFl52AzRyZRyKqPHhgzvXunnSckVu36flGy8cg==}
    engines: {node: ^18.18.0 || ^20.9.0 || >=21.1.0}
    peerDependencies:
      typescript: '>=4.8.4 <6.0.0'

  '@typescript-eslint/utils@8.46.1':
    resolution: {integrity: sha512-vkYUy6LdZS7q1v/Gxb2Zs7zziuXN0wxqsetJdeZdRe/f5dwJFglmuvZBfTUivCtjH725C1jWCDfpadadD95EDQ==}
    engines: {node: ^18.18.0 || ^20.9.0 || >=21.1.0}
    peerDependencies:
      eslint: ^8.57.0 || ^9.0.0
      typescript: '>=4.8.4 <6.0.0'

  '@typescript-eslint/visitor-keys@8.46.1':
    resolution: {integrity: sha512-ptkmIf2iDkNUjdeu2bQqhFPV1m6qTnFFjg7PPDjxKWaMaP0Z6I9l30Jr3g5QqbZGdw8YdYvLp+XnqnWWZOg/NA==}
    engines: {node: ^18.18.0 || ^20.9.0 || >=21.1.0}

  '@vitejs/plugin-react@5.0.4':
    resolution: {integrity: sha512-La0KD0vGkVkSk6K+piWDKRUyg8Rl5iAIKRMH0vMJI0Eg47bq1eOxmoObAaQG37WMW9MSyk7Cs8EIWwJC1PtzKA==}
    engines: {node: ^20.19.0 || >=22.12.0}
    peerDependencies:
      vite: ^4.2.0 || ^5.0.0 || ^6.0.0 || ^7.0.0

  '@vitest/expect@2.1.9':
    resolution: {integrity: sha512-UJCIkTBenHeKT1TTlKMJWy1laZewsRIzYighyYiJKZreqtdxSos/S1t+ktRMQWu2CKqaarrkeszJx1cgC5tGZw==}

  '@vitest/mocker@2.1.9':
    resolution: {integrity: sha512-tVL6uJgoUdi6icpxmdrn5YNo3g3Dxv+IHJBr0GXHaEdTcw3F+cPKnsXFhli6nO+f/6SDKPHEK1UN+k+TQv0Ehg==}
    peerDependencies:
      msw: ^2.4.9
      vite: ^5.0.0
    peerDependenciesMeta:
      msw:
        optional: true
      vite:
        optional: true

  '@vitest/pretty-format@2.1.9':
    resolution: {integrity: sha512-KhRIdGV2U9HOUzxfiHmY8IFHTdqtOhIzCpd8WRdJiE7D/HUcZVD0EgQCVjm+Q9gkUXWgBvMmTtZgIG48wq7sOQ==}

  '@vitest/runner@2.1.9':
    resolution: {integrity: sha512-ZXSSqTFIrzduD63btIfEyOmNcBmQvgOVsPNPe0jYtESiXkhd8u2erDLnMxmGrDCwHCCHE7hxwRDCT3pt0esT4g==}

  '@vitest/snapshot@2.1.9':
    resolution: {integrity: sha512-oBO82rEjsxLNJincVhLhaxxZdEtV0EFHMK5Kmx5sJ6H9L183dHECjiefOAdnqpIgT5eZwT04PoggUnW88vOBNQ==}

  '@vitest/spy@2.1.9':
    resolution: {integrity: sha512-E1B35FwzXXTs9FHNK6bDszs7mtydNi5MIfUWpceJ8Xbfb1gBMscAnwLbEu+B44ed6W3XjL9/ehLPHR1fkf1KLQ==}

  '@vitest/utils@2.1.9':
    resolution: {integrity: sha512-v0psaMSkNJ3A2NMrUEHFRzJtDPFn+/VWZ5WxImB21T9fjucJRmS7xCS3ppEnARb9y11OAzaD+P2Ps+b+BGX5iQ==}

  acorn-jsx@5.3.2:
    resolution: {integrity: sha512-rq9s+JNhf0IChjtDXxllJ7g41oZk5SlXtp0LHwyA5cejwn7vKmKp4pPri6YEePv2PU65sAsegbXtIinmDFDXgQ==}
    peerDependencies:
      acorn: ^6.0.0 || ^7.0.0 || ^8.0.0

  acorn@8.15.0:
    resolution: {integrity: sha512-NZyJarBfL7nWwIq+FDL6Zp/yHEhePMNnnJ0y3qfieCrmNvYct8uvtiV41UvlSe6apAfk0fY1FbWx+NwfmpvtTg==}
    engines: {node: '>=0.4.0'}
    hasBin: true

  ajv@6.12.6:
    resolution: {integrity: sha512-j3fVLgvTo527anyYyJOGTYJbG+vnnQYvE0m5mmkc1TK+nxAppkCLMIL0aZ4dblVCNoGShhm+kzE4ZUykBoMg4g==}

  ajv@8.17.1:
    resolution: {integrity: sha512-B/gBuNg5SiMTrPkC+A2+cW0RszwxYmn6VYxB/inlBStS5nx6xHIt/ehKRhIMhqusl7a8LjQoZnjCs5vhwxOQ1g==}

  ansi-regex@5.0.1:
    resolution: {integrity: sha512-quJQXlTSUGL2LH9SUXo8VwsY4soanhgo6LNSm84E1LBcE8s3O0wpdiRzyR9z/ZZJMlMWv37qOOb9pdJlMUEKFQ==}
    engines: {node: '>=8'}

  ansi-regex@6.2.2:
    resolution: {integrity: sha512-Bq3SmSpyFHaWjPk8If9yc6svM8c56dB5BAtW4Qbw5jHTwwXXcTLoRMkpDJp6VL0XzlWaCHTXrkFURMYmD0sLqg==}
    engines: {node: '>=12'}

  ansi-styles@4.3.0:
    resolution: {integrity: sha512-zbB9rCJAT1rbjiVDb2hqKFHNYLxgtk8NURxZ3IZwD3F6NtxbXZQCnnSi1Lkx+IDohdPlFp222wVALIheZJQSEg==}
    engines: {node: '>=8'}

  ansi-styles@6.2.3:
    resolution: {integrity: sha512-4Dj6M28JB+oAH8kFkTLUo+a2jwOFkuqb3yucU0CANcRRUbxS0cP0nZYCGjcc3BNXwRIsUVmDGgzawme7zvJHvg==}
    engines: {node: '>=12'}

  any-promise@1.3.0:
    resolution: {integrity: sha512-7UvmKalWRt1wgjL1RrGxoSJW/0QZFIegpeGvZG9kjp8vrRu55XTHbwnqq2GpXm9uLbcuhxm3IqX9OB4MZR1b2A==}

  anymatch@3.1.3:
    resolution: {integrity: sha512-KMReFUr0B4t+D+OBkjR3KYqvocp2XaSzO55UcB6mgQMd3KbcE+mWTyvVV7D/zsdEbNnV6acZUutkiHQXvTr1Rw==}
    engines: {node: '>= 8'}

  arg@5.0.2:
    resolution: {integrity: sha512-PYjyFOLKQ9y57JvQ6QLo8dAgNqswh8M1RMJYdQduT6xbWSgK36P/Z/v+p888pM69jMMfS8Xd8F6I1kQ/I9HUGg==}

  argparse@2.0.1:
    resolution: {integrity: sha512-8+9WqebbFzpX9OR+Wa6O29asIogeRMzcGtAINdpMHHyAg10f05aSFVBbcEqGf/PXw1EjAZ+q2/bEBg3DvurK3Q==}

  array-buffer-byte-length@1.0.2:
    resolution: {integrity: sha512-LHE+8BuR7RYGDKvnrmcuSq3tDcKv9OFEXQt/HpbZhY7V6h0zlUXutnAD82GiFx9rdieCMjkvtcsPqBwgUl1Iiw==}
    engines: {node: '>= 0.4'}

  arraybuffer.prototype.slice@1.0.4:
    resolution: {integrity: sha512-BNoCY6SXXPQ7gF2opIP4GBE+Xw7U+pHMYKuzjgCN3GwiaIR09UUeKfheyIry77QtrCBlC0KK0q5/TER/tYh3PQ==}
    engines: {node: '>= 0.4'}

  assertion-error@2.0.1:
    resolution: {integrity: sha512-Izi8RQcffqCeNVgFigKli1ssklIbpHnCYc6AknXGYoB6grJqyeby7jv12JUQgmTAnIDnbck1uxksT4dzN3PWBA==}
    engines: {node: '>=12'}

  async-function@1.0.0:
    resolution: {integrity: sha512-hsU18Ae8CDTR6Kgu9DYf0EbCr/a5iGL0rytQDobUcdpYOKokk8LEjVphnXkDkgpi0wYVsqrXuP0bZxJaTqdgoA==}
    engines: {node: '>= 0.4'}

  async@3.2.6:
    resolution: {integrity: sha512-htCUDlxyyCLMgaM3xXg0C0LW2xqfuQ6p05pCEIsXuyQ+a1koYKTuBMzRNwmybfLgvJDMd0r1LTn4+E0Ti6C2AA==}

  at-least-node@1.0.0:
    resolution: {integrity: sha512-+q/t7Ekv1EDY2l6Gda6LLiX14rU9TV20Wa3ofeQmwPFZbOMo9DXrLbOjFaaclkXKWidIaopwAObQDqwWtGUjqg==}
    engines: {node: '>= 4.0.0'}

  autoprefixer@10.4.21:
    resolution: {integrity: sha512-O+A6LWV5LDHSJD3LjHYoNi4VLsj/Whi7k6zG12xTYaU4cQ8oxQGckXNX8cRHK5yOZ/ppVHe0ZBXGzSV9jXdVbQ==}
    engines: {node: ^10 || ^12 || >=14}
    hasBin: true
    peerDependencies:
      postcss: ^8.1.0

  available-typed-arrays@1.0.7:
    resolution: {integrity: sha512-wvUjBtSGN7+7SjNpq/9M2Tg350UZD3q62IFZLbRAR1bSMlCo1ZaeW+BJ+D090e4hIIZLBcTDWe4Mh4jvUDajzQ==}
    engines: {node: '>= 0.4'}

  babel-plugin-polyfill-corejs2@0.4.14:
    resolution: {integrity: sha512-Co2Y9wX854ts6U8gAAPXfn0GmAyctHuK8n0Yhfjd6t30g7yvKjspvvOo9yG+z52PZRgFErt7Ka2pYnXCjLKEpg==}
    peerDependencies:
      '@babel/core': ^7.4.0 || ^8.0.0-0 <8.0.0

  babel-plugin-polyfill-corejs3@0.13.0:
    resolution: {integrity: sha512-U+GNwMdSFgzVmfhNm8GJUX88AadB3uo9KpJqS3FaqNIPKgySuvMb+bHPsOmmuWyIcuqZj/pzt1RUIUZns4y2+A==}
    peerDependencies:
      '@babel/core': ^7.4.0 || ^8.0.0-0 <8.0.0

  babel-plugin-polyfill-regenerator@0.6.5:
    resolution: {integrity: sha512-ISqQ2frbiNU9vIJkzg7dlPpznPZ4jOiUQ1uSmB0fEHeowtN3COYRsXr/xexn64NpU13P06jc/L5TgiJXOgrbEg==}
    peerDependencies:
      '@babel/core': ^7.4.0 || ^8.0.0-0 <8.0.0

  balanced-match@1.0.2:
    resolution: {integrity: sha512-3oSeUO0TMV67hN1AmbXsK4yaqU7tjiHlbxRDZOpH0KW9+CeX4bRAaX0Anxt0tx2MrpRpWwQaPwIlISEJhYU5Pw==}

  baseline-browser-mapping@2.8.16:
    resolution: {integrity: sha512-OMu3BGQ4E7P1ErFsIPpbJh0qvDudM/UuJeHgkAvfWe+0HFJCXh+t/l8L6fVLR55RI/UbKrVLnAXZSVwd9ysWYw==}
    hasBin: true

  binary-extensions@2.3.0:
    resolution: {integrity: sha512-Ceh+7ox5qe7LJuLHoY0feh3pHuUDHAcRUeyL2VYghZwfpkNIy/+8Ocg0a3UuSoYzavmylwuLWQOf3hl0jjMMIw==}
    engines: {node: '>=8'}

  brace-expansion@1.1.12:
    resolution: {integrity: sha512-9T9UjW3r0UW5c1Q7GTwllptXwhvYmEzFhzMfZ9H7FQWt+uZePjZPjBP/W1ZEyZ1twGWom5/56TF4lPcqjnDHcg==}

  brace-expansion@2.0.2:
    resolution: {integrity: sha512-Jt0vHyM+jmUBqojB7E1NIYadt0vI0Qxjxd2TErW94wDz+E2LAm5vKMXXwg6ZZBTHPuUlDgQHKXvjGBdfcF1ZDQ==}

  braces@3.0.3:
    resolution: {integrity: sha512-yQbXgO/OSZVD2IsiLlro+7Hf6Q18EJrKSEsdoMzKePKXct3gvD8oLcOQdIzGupr5Fj+EDe8gO/lxc1BzfMpxvA==}
    engines: {node: '>=8'}

  browserslist@4.26.3:
    resolution: {integrity: sha512-lAUU+02RFBuCKQPj/P6NgjlbCnLBMp4UtgTx7vNHd3XSIJF87s9a5rA3aH2yw3GS9DqZAUbOtZdCCiZeVRqt0w==}
    engines: {node: ^6 || ^7 || ^8 || ^9 || ^10 || ^11 || ^12 || >=13.7}
    hasBin: true

  buffer-from@1.1.2:
    resolution: {integrity: sha512-E+XQCRwSbaaiChtv6k6Dwgc+bx+Bs6vuKJHHl5kox/BaKbhiXzqQOwK4cO22yElGp2OCmjwVhT3HmxgyPGnJfQ==}

  cac@6.7.14:
    resolution: {integrity: sha512-b6Ilus+c3RrdDk+JhLKUAQfzzgLEPy6wcXqS7f/xe1EETvsDP6GORG7SFuOs6cID5YkqchW/LXZbX5bc8j7ZcQ==}
    engines: {node: '>=8'}

  call-bind-apply-helpers@1.0.2:
    resolution: {integrity: sha512-Sp1ablJ0ivDkSzjcaJdxEunN5/XvksFJ2sMBFfq6x0ryhQV/2b/KwFe21cMpmHtPOSij8K99/wSfoEuTObmuMQ==}
    engines: {node: '>= 0.4'}

  call-bind@1.0.8:
    resolution: {integrity: sha512-oKlSFMcMwpUg2ednkhQ454wfWiU/ul3CkJe/PEHcTKuiX6RpbehUiFMXu13HalGZxfUwCQzZG747YXBn1im9ww==}
    engines: {node: '>= 0.4'}

  call-bound@1.0.4:
    resolution: {integrity: sha512-+ys997U96po4Kx/ABpBCqhA9EuxJaQWDQg7295H4hBphv3IZg0boBKuwYpt4YXp6MZ5AmZQnU/tyMTlRpaSejg==}
    engines: {node: '>= 0.4'}

  callsites@3.1.0:
    resolution: {integrity: sha512-P8BjAsXvZS+VIDUI11hHCQEv74YT67YUi5JJFNWIqL235sBmjX4+qx9Muvls5ivyNENctx46xQLQ3aTuE7ssaQ==}
    engines: {node: '>=6'}

  camelcase-css@2.0.1:
    resolution: {integrity: sha512-QOSvevhslijgYwRx6Rv7zKdMF8lbRmx+uQGx2+vDc+KI/eBnsy9kit5aj23AgGu3pa4t9AgwbnXWqS+iOY+2aA==}
    engines: {node: '>= 6'}

  caniuse-lite@1.0.30001750:
    resolution: {integrity: sha512-cuom0g5sdX6rw00qOoLNSFCJ9/mYIsuSOA+yzpDw8eopiFqcVwQvZHqov0vmEighRxX++cfC0Vg1G+1Iy/mSpQ==}

  chai@5.3.3:
    resolution: {integrity: sha512-4zNhdJD/iOjSH0A05ea+Ke6MU5mmpQcbQsSOkgdaUMJ9zTlDTD/GYlwohmIE2u0gaxHYiVHEn1Fw9mZ/ktJWgw==}
    engines: {node: '>=18'}

  chalk@4.1.2:
    resolution: {integrity: sha512-oKnbhFyRIXpUuez8iBMmyEa4nbj4IOQyuhc/wy9kY7/WVPcwIO9VA668Pu8RkO7+0G76SLROeyw9CpQ061i4mA==}
    engines: {node: '>=10'}

  check-error@2.1.1:
    resolution: {integrity: sha512-OAlb+T7V4Op9OwdkjmguYRqncdlx5JiofwOAUkmTF+jNdHwzTaTs4sRAGpzLF3oOz5xAyDGrPgeIDFQmDOTiJw==}
    engines: {node: '>= 16'}

  chokidar@3.6.0:
    resolution: {integrity: sha512-7VT13fmjotKpGipCW9JEQAusEPE+Ei8nl6/g4FBAmIm0GOOLMua9NDDo/DWp0ZAxCr3cPq5ZpBqmPAQgDda2Pw==}
    engines: {node: '>= 8.10.0'}

  class-variance-authority@0.7.1:
    resolution: {integrity: sha512-Ka+9Trutv7G8M6WT6SeiRWz792K5qEqIGEGzXKhAE6xOWAY6pPH8U+9IY3oCMv6kqTmLsv7Xh/2w2RigkePMsg==}

  cliui@8.0.1:
    resolution: {integrity: sha512-BSeNnyus75C4//NQ9gQt1/csTXyo/8Sb+afLAkzAptFuMsod9HFokGNudZpi/oQV73hnVK+sR+5PVRMd+Dr7YQ==}
    engines: {node: '>=12'}

  clsx@2.1.1:
    resolution: {integrity: sha512-eYm0QWBtUrBWZWG0d386OGAw16Z995PiOVo2B7bjWSbHedGl5e0ZWaq65kOGgUSNesEIDkB9ISbTg/JK9dhCZA==}
    engines: {node: '>=6'}

  color-convert@2.0.1:
    resolution: {integrity: sha512-RRECPsj7iu/xb5oKYcsFHSppFNnsj/52OVTRKb4zP5onXwVF3zVmmToNcOfGC+CRDpfK/U584fMg38ZHCaElKQ==}
    engines: {node: '>=7.0.0'}

  color-name@1.1.4:
    resolution: {integrity: sha512-dOy+3AuW3a2wNbZHIuMZpTcgjGuLU/uBL/ubcZF9OXbDo8ff4O8yVp5Bf0efS8uEoYo5q4Fx7dY9OgQGXgAsQA==}

  commander@2.20.3:
    resolution: {integrity: sha512-GpVkmM8vF2vQUkj2LvZmD35JxeJOLCwJ9cUkugyk2nuhbv3+mJvpLYYt+0+USMxE+oj+ey/lJEnhZw75x/OMcQ==}

  commander@4.1.1:
    resolution: {integrity: sha512-NOKm8xhkzAjzFx8B2v5OAHT+u5pRQc2UCa2Vq9jYL/31o2wi9mxBA7LIFs3sV5VSC49z6pEhfbMULvShKj26WA==}
    engines: {node: '>= 6'}

  common-tags@1.8.2:
    resolution: {integrity: sha512-gk/Z852D2Wtb//0I+kRFNKKE9dIIVirjoqPoA1wJU+XePVXZfGeBpk45+A1rKO4Q43prqWBNY/MiIeRLbPWUaA==}
    engines: {node: '>=4.0.0'}

  concat-map@0.0.1:
    resolution: {integrity: sha512-/Srv4dswyQNBfohGpz9o6Yb3Gz3SrUDqBH5rTuhGR7ahtlbYKnVxw2bCFMRljaA7EXHaXZ8wsHdodFvbkhKmqg==}

  convert-source-map@2.0.0:
    resolution: {integrity: sha512-Kvp459HrV2FEJ1CAsi1Ku+MY3kasH19TFykTz2xWmMeq6bk2NU3XXvfJ+Q61m0xktWwt+1HSYf3JZsTms3aRJg==}

  cookie@1.0.2:
    resolution: {integrity: sha512-9Kr/j4O16ISv8zBBhJoi4bXOYNTkFLOqSL3UDB0njXxCXNezjeyVrJyGOWtgfs/q2km1gwBcfH8q1yEGoMYunA==}
    engines: {node: '>=18'}

  core-js-compat@3.46.0:
    resolution: {integrity: sha512-p9hObIIEENxSV8xIu+V68JjSeARg6UVMG5mR+JEUguG3sI6MsiS1njz2jHmyJDvA+8jX/sytkBHup6kxhM9law==}

  cross-spawn@7.0.6:
    resolution: {integrity: sha512-uV2QOWP2nWzsy2aMp8aRibhi9dlzF5Hgh5SHaB9OiTGEyDTiJJyx0uy51QXdyWbtAHNua4XJzUKca3OzKUd3vA==}
    engines: {node: '>= 8'}

  crypto-random-string@2.0.0:
    resolution: {integrity: sha512-v1plID3y9r/lPhviJ1wrXpLeyUIGAZ2SHNYTEapm7/8A9nLPoyvVp3RK/EPFqn5kEznyWgYZNsRtYYIWbuG8KA==}
    engines: {node: '>=8'}

  cssesc@3.0.0:
    resolution: {integrity: sha512-/Tb/JcjK111nNScGob5MNtsntNM1aCNUDipB/TkwZFhyDrrE47SOx/18wF2bbjgc3ZzCSKW1T5nt5EbFoAz/Vg==}
    engines: {node: '>=4'}
    hasBin: true

  csstype@3.1.3:
    resolution: {integrity: sha512-M1uQkMl8rQK/szD0LNhtqxIPLpimGm8sOBwU7lLnCpSbTyY3yeU1Vc7l4KT5zT4s/yOxHH5O7tIuuLOCnLADRw==}

  data-view-buffer@1.0.2:
    resolution: {integrity: sha512-EmKO5V3OLXh1rtK2wgXRansaK1/mtVdTUEiEI0W8RkvgT05kfxaH29PliLnpLP73yYO6142Q72QNa8Wx/A5CqQ==}
    engines: {node: '>= 0.4'}

  data-view-byte-length@1.0.2:
    resolution: {integrity: sha512-tuhGbE6CfTM9+5ANGf+oQb72Ky/0+s3xKUpHvShfiz2RxMFgFPjsXuRLBVMtvMs15awe45SRb83D6wH4ew6wlQ==}
    engines: {node: '>= 0.4'}

  data-view-byte-offset@1.0.1:
    resolution: {integrity: sha512-BS8PfmtDGnrgYdOonGZQdLZslWIeCGFP9tpan0hi1Co2Zr2NKADsvGYA8XxuG/4UWgJ6Cjtv+YJnB6MM69QGlQ==}
    engines: {node: '>= 0.4'}

  debug@4.4.3:
    resolution: {integrity: sha512-RGwwWnwQvkVfavKVt22FGLw+xYSdzARwm0ru6DhTVA3umU5hZc28V3kO4stgYryrTlLpuvgI9GiijltAjNbcqA==}
    engines: {node: '>=6.0'}
    peerDependencies:
      supports-color: '*'
    peerDependenciesMeta:
      supports-color:
        optional: true

  deep-eql@5.0.2:
    resolution: {integrity: sha512-h5k/5U50IJJFpzfL6nO9jaaumfjO/f2NjK/oYB2Djzm4p9L+3T9qWpZqZ2hAbLPuuYq9wrU08WQyBTL5GbPk5Q==}
    engines: {node: '>=6'}

  deep-is@0.1.4:
    resolution: {integrity: sha512-oIPzksmTg4/MriiaYGO+okXDT7ztn/w3Eptv/+gSIdMdKsJo0u4CfYNFJPy+4SKMuCqGw2wxnA+URMg3t8a/bQ==}

  deepmerge@4.3.1:
    resolution: {integrity: sha512-3sUqbMEc77XqpdNO7FRyRog+eW3ph+GYCbj+rK+uYyRMuwsVy0rMiVtPn+QJlKFvWP/1PYpapqYn0Me2knFn+A==}
    engines: {node: '>=0.10.0'}

  define-data-property@1.1.4:
    resolution: {integrity: sha512-rBMvIzlpA8v6E+SJZoo++HAYqsLrkg7MSfIinMPFhmkorw7X+dOXVJQs+QT69zGkzMyfDnIMN2Wid1+NbL3T+A==}
    engines: {node: '>= 0.4'}

  define-properties@1.2.1:
    resolution: {integrity: sha512-8QmQKqEASLd5nx0U1B1okLElbUuuttJ/AnYmRXbbbGDWh6uS208EjD4Xqq/I9wK7u0v6O08XhTWnt5XtEbR6Dg==}
    engines: {node: '>= 0.4'}

  dexie@4.2.1:
    resolution: {integrity: sha512-Ckej0NS6jxQ4Po3OrSQBFddayRhTCic2DoCAG5zacOfOVB9P2Q5Xc5uL/nVa7ZVs+HdMnvUPzLFCB/JwpB6Csg==}

  didyoumean@1.2.2:
    resolution: {integrity: sha512-gxtyfqMg7GKyhQmb056K7M3xszy/myH8w+B4RT+QXBQsvAOdc3XymqDDPHx1BgPgsdAA5SIifona89YtRATDzw==}

  dlv@1.1.3:
    resolution: {integrity: sha512-+HlytyjlPKnIG8XuRG8WvmBP8xs8P71y+SKKS6ZXWoEgLuePxtDoUEiH7WkdePWrQ5JBpE6aoVqfZfJUQkjXwA==}

  dotenv@16.6.1:
    resolution: {integrity: sha512-uBq4egWHTcTt33a72vpSG0z3HnPuIl6NqYcTrKEg2azoEyl2hpW0zqlxysq2pK9HlDIHyHyakeYaYnSAwd8bow==}
    engines: {node: '>=12'}

  dunder-proto@1.0.1:
    resolution: {integrity: sha512-KIN/nDJBQRcXw0MLVhZE9iQHmG68qAVIBg9CqmUYjmQIhgij9U5MFvrqkUL5FbtyyzZuOeOt0zdeRe4UY7ct+A==}
    engines: {node: '>= 0.4'}

  eastasianwidth@0.2.0:
    resolution: {integrity: sha512-I88TYZWc9XiYHRQ4/3c5rjjfgkjhLyW2luGIheGERbNQ6OY7yTybanSpDXZa8y7VUP9YmDcYa+eyq4ca7iLqWA==}

  ejs@3.1.10:
    resolution: {integrity: sha512-UeJmFfOrAQS8OJWPZ4qtgHyWExa088/MtK5UEyoJGFH67cDEXkZSviOiKRCZ4Xij0zxI3JECgYs3oKx+AizQBA==}
    engines: {node: '>=0.10.0'}
    hasBin: true

  electron-to-chromium@1.5.235:
    resolution: {integrity: sha512-i/7ntLFwOdoHY7sgjlTIDo4Sl8EdoTjWIaKinYOVfC6bOp71bmwenyZthWHcasxgHDNWbWxvG9M3Ia116zIaYQ==}

  emoji-regex@8.0.0:
    resolution: {integrity: sha512-MSjYzcWNOA0ewAHpz0MxpYFvwg6yjy1NG3xteoqz644VCo/RPgnr1/GGt+ic3iJTzQ8Eu3TdM14SawnVUmGE6A==}

  emoji-regex@9.2.2:
    resolution: {integrity: sha512-L18DaJsXSUk2+42pv8mLs5jJT2hqFkFE4j21wOmgbUqsZ2hL72NsUU785g9RXgo3s0ZNgVl42TiHp3ZtOv/Vyg==}

  es-abstract@1.24.0:
    resolution: {integrity: sha512-WSzPgsdLtTcQwm4CROfS5ju2Wa1QQcVeT37jFjYzdFz1r9ahadC8B8/a4qxJxM+09F18iumCdRmlr96ZYkQvEg==}
    engines: {node: '>= 0.4'}

  es-define-property@1.0.1:
    resolution: {integrity: sha512-e3nRfgfUZ4rNGL232gUgX06QNyyez04KdjFrF+LTRoOXmrOgFKDg4BCdsjW8EnT69eqdYGmRpJwiPVYNrCaW3g==}
    engines: {node: '>= 0.4'}

  es-errors@1.3.0:
    resolution: {integrity: sha512-Zf5H2Kxt2xjTvbJvP2ZWLEICxA6j+hAmMzIlypy4xcBg1vKVnx89Wy0GbS+kf5cwCVFFzdCFh2XSCFNULS6csw==}
    engines: {node: '>= 0.4'}

  es-module-lexer@1.7.0:
    resolution: {integrity: sha512-jEQoCwk8hyb2AZziIOLhDqpm5+2ww5uIE6lkO/6jcOCusfk6LhMHpXXfBLXTZ7Ydyt0j4VoUQv6uGNYbdW+kBA==}

  es-object-atoms@1.1.1:
    resolution: {integrity: sha512-FGgH2h8zKNim9ljj7dankFPcICIK9Cp5bm+c2gQSYePhpaG5+esrLODihIorn+Pe6FGJzWhXQotPv73jTaldXA==}
    engines: {node: '>= 0.4'}

  es-set-tostringtag@2.1.0:
    resolution: {integrity: sha512-j6vWzfrGVfyXxge+O0x5sh6cvxAog0a/4Rdd2K36zCMV5eJ+/+tOAngRO8cODMNWbVRdVlmGZQL2YS3yR8bIUA==}
    engines: {node: '>= 0.4'}

  es-to-primitive@1.3.0:
    resolution: {integrity: sha512-w+5mJ3GuFL+NjVtJlvydShqE1eN3h3PbI7/5LAsYJP/2qtuMXjfL2LpHSRqo4b4eSF5K/DH1JXKUAHSB2UW50g==}
    engines: {node: '>= 0.4'}

  esbuild@0.21.5:
    resolution: {integrity: sha512-mg3OPMV4hXywwpoDxu3Qda5xCKQi+vCTZq8S9J/EpkhB2HzKXq4SNFZE3+NK93JYxc8VMSep+lOUSC/RVKaBqw==}
    engines: {node: '>=12'}
    hasBin: true

  esbuild@0.25.10:
    resolution: {integrity: sha512-9RiGKvCwaqxO2owP61uQ4BgNborAQskMR6QusfWzQqv7AZOg5oGehdY2pRJMTKuwxd1IDBP4rSbI5lHzU7SMsQ==}
    engines: {node: '>=18'}
    hasBin: true

  escalade@3.2.0:
    resolution: {integrity: sha512-WUj2qlxaQtO4g6Pq5c29GTcWGDyd8itL8zTlipgECz3JesAiiOKotd8JU6otB3PACgG6xkJUyVhboMS+bje/jA==}
    engines: {node: '>=6'}

  escape-string-regexp@4.0.0:
    resolution: {integrity: sha512-TtpcNJ3XAzx3Gq8sWRzJaVajRs0uVxA2YAkdb1jm2YkPz4G6egUFAyA3n5vtEIZefPk5Wa4UXbKuS5fKkJWdgA==}
    engines: {node: '>=10'}

  eslint-plugin-react-hooks@5.2.0:
    resolution: {integrity: sha512-+f15FfK64YQwZdJNELETdn5ibXEUQmW1DZL6KXhNnc2heoy/sg9VJJeT7n8TlMWouzWqSWavFkIhHyIbIAEapg==}
    engines: {node: '>=10'}
    peerDependencies:
      eslint: ^3.0.0 || ^4.0.0 || ^5.0.0 || ^6.0.0 || ^7.0.0 || ^8.0.0-0 || ^9.0.0

  eslint-plugin-react-refresh@0.4.23:
    resolution: {integrity: sha512-G4j+rv0NmbIR45kni5xJOrYvCtyD3/7LjpVH8MPPcudXDcNu8gv+4ATTDXTtbRR8rTCM5HxECvCSsRmxKnWDsA==}
    peerDependencies:
      eslint: '>=8.40'

  eslint-scope@8.4.0:
    resolution: {integrity: sha512-sNXOfKCn74rt8RICKMvJS7XKV/Xk9kA7DyJr8mJik3S7Cwgy3qlkkmyS2uQB3jiJg6VNdZd/pDBJu0nvG2NlTg==}
    engines: {node: ^18.18.0 || ^20.9.0 || >=21.1.0}

  eslint-visitor-keys@3.4.3:
    resolution: {integrity: sha512-wpc+LXeiyiisxPlEkUzU6svyS1frIO3Mgxj1fdy7Pm8Ygzguax2N3Fa/D/ag1WqbOprdI+uY6wMUl8/a2G+iag==}
    engines: {node: ^12.22.0 || ^14.17.0 || >=16.0.0}

  eslint-visitor-keys@4.2.1:
    resolution: {integrity: sha512-Uhdk5sfqcee/9H/rCOJikYz67o0a2Tw2hGRPOG2Y1R2dg7brRe1uG0yaNQDHu+TO/uQPF/5eCapvYSmHUjt7JQ==}
    engines: {node: ^18.18.0 || ^20.9.0 || >=21.1.0}

  eslint@9.37.0:
    resolution: {integrity: sha512-XyLmROnACWqSxiGYArdef1fItQd47weqB7iwtfr9JHwRrqIXZdcFMvvEcL9xHCmL0SNsOvF0c42lWyM1U5dgig==}
    engines: {node: ^18.18.0 || ^20.9.0 || >=21.1.0}
    hasBin: true
    peerDependencies:
      jiti: '*'
    peerDependenciesMeta:
      jiti:
        optional: true

  espree@10.4.0:
    resolution: {integrity: sha512-j6PAQ2uUr79PZhBjP5C5fhl8e39FmRnOjsD5lGnWrFU8i2G776tBK7+nP8KuQUTTyAZUwfQqXAgrVH5MbH9CYQ==}
    engines: {node: ^18.18.0 || ^20.9.0 || >=21.1.0}

  esquery@1.6.0:
    resolution: {integrity: sha512-ca9pw9fomFcKPvFLXhBKUK90ZvGibiGOvRJNbjljY7s7uq/5YO4BOzcYtJqExdx99rF6aAcnRxHmcUHcz6sQsg==}
    engines: {node: '>=0.10'}

  esrecurse@4.3.0:
    resolution: {integrity: sha512-KmfKL3b6G+RXvP8N1vr3Tq1kL/oCFgn2NYXEtqP8/L3pKapUA4G8cFVaoF3SU323CD4XypR/ffioHmkti6/Tag==}
    engines: {node: '>=4.0'}

  estraverse@5.3.0:
    resolution: {integrity: sha512-MMdARuVEQziNTeJD8DgMqmhwR11BRQ/cBP+pLtYdSTnf3MIO8fFeiINEbX36ZdNlfU/7A9f3gUw49B3oQsvwBA==}
    engines: {node: '>=4.0'}

  estree-walker@1.0.1:
    resolution: {integrity: sha512-1fMXF3YP4pZZVozF8j/ZLfvnR8NSIljt56UhbZ5PeeDmmGHpgpdwQt7ITlGvYaQukCvuBRMLEiKiYC+oeIg4cg==}

  estree-walker@2.0.2:
    resolution: {integrity: sha512-Rfkk/Mp/DL7JVje3u18FxFujQlTNR2q6QfMSMB7AvCBx91NGj/ba3kCfza0f6dVDbw7YlRf/nDrn7pQrCCyQ/w==}

  estree-walker@3.0.3:
    resolution: {integrity: sha512-7RUKfXgSMMkzt6ZuXmqapOurLGPPfgj6l9uRZ7lRGolvk0y2yocc35LdcxKC5PQZdn2DMqioAQ2NoWcrTKmm6g==}

  esutils@2.0.3:
    resolution: {integrity: sha512-kVscqXk4OCp68SZ0dkgEKVi6/8ij300KBWTJq32P/dYeWTSwK41WyTxalN1eRmA5Z9UU/LX9D7FWSmV9SAYx6g==}
    engines: {node: '>=0.10.0'}

  expect-type@1.2.2:
    resolution: {integrity: sha512-JhFGDVJ7tmDJItKhYgJCGLOWjuK9vPxiXoUFLwLDc99NlmklilbiQJwoctZtt13+xMw91MCk/REan6MWHqDjyA==}
    engines: {node: '>=12.0.0'}

  fake-indexeddb@5.0.2:
    resolution: {integrity: sha512-cB507r5T3D55DfclY01GLkninZLfU7HXV/mhVRTnTRm5k2u+fY7Fof2dBkr80p5t7G7dlA/G5dI87QiMdPpMCQ==}
    engines: {node: '>=18'}

  fast-deep-equal@3.1.3:
    resolution: {integrity: sha512-f3qQ9oQy9j2AhBe/H9VC91wLmKBCCU/gDOnKNAYG5hswO7BLKj09Hc5HYNz9cGI++xlpDCIgDaitVs03ATR84Q==}

  fast-glob@3.3.3:
    resolution: {integrity: sha512-7MptL8U0cqcFdzIzwOTHoilX9x5BrNqye7Z/LuC7kCMRio1EMSyqRK3BEAUD7sXRq4iT4AzTVuZdhgQ2TCvYLg==}
    engines: {node: '>=8.6.0'}

  fast-json-stable-stringify@2.1.0:
    resolution: {integrity: sha512-lhd/wF+Lk98HZoTCtlVraHtfh5XYijIjalXck7saUtuanSDyLMxnHhSXEDJqHxD7msR8D0uCmqlkwjCV8xvwHw==}

  fast-levenshtein@2.0.6:
    resolution: {integrity: sha512-DCXu6Ifhqcks7TZKY3Hxp3y6qphY5SJZmrWMDrKcERSOXWQdMhU9Ig/PYrzyw/ul9jOIyh0N4M0tbC5hodg8dw==}

  fast-uri@3.1.0:
    resolution: {integrity: sha512-iPeeDKJSWf4IEOasVVrknXpaBV0IApz/gp7S2bb7Z4Lljbl2MGJRqInZiUrQwV16cpzw/D3S5j5Julj/gT52AA==}

  fastq@1.19.1:
    resolution: {integrity: sha512-GwLTyxkCXjXbxqIhTsMI2Nui8huMPtnxg7krajPJAjnEG/iiOS7i+zCtWGZR9G0NBKbXKh6X9m9UIsYX/N6vvQ==}

  faye-websocket@0.11.4:
    resolution: {integrity: sha512-CzbClwlXAuiRQAlUyfqPgvPoNKTckTPGfwZV4ZdAhVcP2lh9KUxJg2b5GkE7XbjKQ3YJnQ9z6D9ntLAlB+tP8g==}
    engines: {node: '>=0.8.0'}

  fdir@6.5.0:
    resolution: {integrity: sha512-tIbYtZbucOs0BRGqPJkshJUYdL+SDH7dVM8gjy+ERp3WAUjLEFJE+02kanyHtwjWOnwrKYBiwAmM0p4kLJAnXg==}
    engines: {node: '>=12.0.0'}
    peerDependencies:
      picomatch: ^3 || ^4
    peerDependenciesMeta:
      picomatch:
        optional: true

  file-entry-cache@8.0.0:
    resolution: {integrity: sha512-XXTUwCvisa5oacNGRP9SfNtYBNAMi+RPwBFmblZEF7N7swHYQS6/Zfk7SRwx4D5j3CH211YNRco1DEMNVfZCnQ==}
    engines: {node: '>=16.0.0'}

  filelist@1.0.4:
    resolution: {integrity: sha512-w1cEuf3S+DrLCQL7ET6kz+gmlJdbq9J7yXCSjK/OZCPA+qEN1WyF4ZAf0YYJa4/shHJra2t/d/r8SV4Ji+x+8Q==}

  fill-range@7.1.1:
    resolution: {integrity: sha512-YsGpe3WHLK8ZYi4tWDg2Jy3ebRz2rXowDxnld4bkQB00cc/1Zw9AWnC0i9ztDJitivtQvaI9KaLyKrc+hBW0yg==}
    engines: {node: '>=8'}

  find-up@5.0.0:
    resolution: {integrity: sha512-78/PXT1wlLLDgTzDs7sjq9hzz0vXD+zn+7wypEe4fXQxCmdmqfGsEPQxmiCSQI3ajFV91bVSsvNtrJRiW6nGng==}
    engines: {node: '>=10'}

  firebase@12.4.0:
    resolution: {integrity: sha512-/chNgDQ6ppPPGOQO4jctxOa/5JeQxuhaxA7Y90K0I+n/wPfoO8mRveedhVUdo7ExLcWUivnnow/ouSLYSI5Icw==}

  flat-cache@4.0.1:
    resolution: {integrity: sha512-f7ccFPK3SXFHpx15UIGyRJ/FJQctuKZ0zVuN3frBo4HnK3cay9VEW0R6yPYFHC0AgqhukPzKjq22t5DmAyqGyw==}
    engines: {node: '>=16'}

  flatted@3.3.3:
    resolution: {integrity: sha512-GX+ysw4PBCz0PzosHDepZGANEuFCMLrnRTiEy9McGjmkCQYwRq4A/X786G/fjM/+OjsWSU1ZrY5qyARZmO/uwg==}

  for-each@0.3.5:
    resolution: {integrity: sha512-dKx12eRCVIzqCxFGplyFKJMPvLEWgmNtUrpTiJIR5u97zEhRG8ySrtboPHZXx7daLxQVrl643cTzbab2tkQjxg==}
    engines: {node: '>= 0.4'}

  foreground-child@3.3.1:
    resolution: {integrity: sha512-gIXjKqtFuWEgzFRJA9WCQeSJLZDjgJUOMCMzxtvFq/37KojM1BFGufqsCy0r4qSQmYLsZYMeyRqzIWOMup03sw==}
    engines: {node: '>=14'}

  fraction.js@4.3.7:
    resolution: {integrity: sha512-ZsDfxO51wGAXREY55a7la9LScWpwv9RxIrYABrlvOFBlH/ShPnrtsXeuUIfXKKOVicNxQ+o8JTbJvjS4M89yew==}

  framer-motion@12.23.24:
    resolution: {integrity: sha512-HMi5HRoRCTou+3fb3h9oTLyJGBxHfW+HnNE25tAXOvVx/IvwMHK0cx7IR4a2ZU6sh3IX1Z+4ts32PcYBOqka8w==}
    peerDependencies:
      '@emotion/is-prop-valid': '*'
      react: ^18.0.0 || ^19.0.0
      react-dom: ^18.0.0 || ^19.0.0
    peerDependenciesMeta:
      '@emotion/is-prop-valid':
        optional: true
      react:
        optional: true
      react-dom:
        optional: true

  fs-extra@9.1.0:
    resolution: {integrity: sha512-hcg3ZmepS30/7BSFqRvoo3DOMQu7IjqxO5nCDt+zM9XWjb33Wg7ziNT+Qvqbuc3+gWpzO02JubVyk2G4Zvo1OQ==}
    engines: {node: '>=10'}

  fs.realpath@1.0.0:
    resolution: {integrity: sha512-OO0pH2lK6a0hZnAdau5ItzHPI6pUlvI7jMVnxUQRtw4owF2wk8lOSabtGDCTP4Ggrg2MbGnWO9X8K1t4+fGMDw==}

  fsevents@2.3.3:
    resolution: {integrity: sha512-5xoDfX+fL7faATnagmWPpbFtwh/R77WmMMqqHGS65C3vvB0YHrgF+B1YmZ3441tMj5n63k0212XNoJwzlhffQw==}
    engines: {node: ^8.16.0 || ^10.6.0 || >=11.0.0}
    os: [darwin]

  function-bind@1.1.2:
    resolution: {integrity: sha512-7XHNxH7qX9xG5mIwxkhumTox/MIRNcOgDrxWsMt2pAr23WHp6MrRlN7FBSFpCpr+oVO0F744iUgR82nJMfG2SA==}

  function.prototype.name@1.1.8:
    resolution: {integrity: sha512-e5iwyodOHhbMr/yNrc7fDYG4qlbIvI5gajyzPnb5TCwyhjApznQh1BMFou9b30SevY43gCJKXycoCBjMbsuW0Q==}
    engines: {node: '>= 0.4'}

  functions-have-names@1.2.3:
    resolution: {integrity: sha512-xckBUXyTIqT97tq2x2AMb+g163b5JFysYk0x4qxNFwbfQkmNZoiRHb6sPzI9/QV33WeuvVYBUIiD4NzNIyqaRQ==}

  generator-function@2.0.1:
    resolution: {integrity: sha512-SFdFmIJi+ybC0vjlHN0ZGVGHc3lgE0DxPAT0djjVg+kjOnSqclqmj0KQ7ykTOLP6YxoqOvuAODGdcHJn+43q3g==}
    engines: {node: '>= 0.4'}

  gensync@1.0.0-beta.2:
    resolution: {integrity: sha512-3hN7NaskYvMDLQY55gnW3NQ+mesEAepTqlg+VEbj7zzqEMBVNhzcGYYeqFo/TlYz6eQiFcp1HcsCZO+nGgS8zg==}
    engines: {node: '>=6.9.0'}

  get-caller-file@2.0.5:
    resolution: {integrity: sha512-DyFP3BM/3YHTQOCUL/w0OZHR0lpKeGrxotcHWcqNEdnltqFwXVfhEBQ94eIo34AfQpo0rGki4cyIiftY06h2Fg==}
    engines: {node: 6.* || 8.* || >= 10.*}

  get-intrinsic@1.3.0:
    resolution: {integrity: sha512-9fSjSaos/fRIVIp+xSJlE6lfwhES7LNtKaCBIamHsjr2na1BiABJPo0mOjjz8GJDURarmCPGqaiVg5mfjb98CQ==}
    engines: {node: '>= 0.4'}

  get-own-enumerable-property-symbols@3.0.2:
    resolution: {integrity: sha512-I0UBV/XOz1XkIJHEUDMZAbzCThU/H8DxmSfmdGcKPnVhu2VfFqr34jr9777IyaTYvxjedWhqVIilEDsCdP5G6g==}

  get-proto@1.0.1:
    resolution: {integrity: sha512-sTSfBjoXBp89JvIKIefqw7U2CCebsc74kiY6awiGogKtoSGbgjYE/G/+l9sF3MWFPNc9IcoOC4ODfKHfxFmp0g==}
    engines: {node: '>= 0.4'}

  get-symbol-description@1.1.0:
    resolution: {integrity: sha512-w9UMqWwJxHNOvoNzSJ2oPF5wvYcvP7jUvYzhp67yEhTi17ZDBBC1z9pTdGuzjD+EFIqLSYRweZjqfiPzQ06Ebg==}
    engines: {node: '>= 0.4'}

  glob-parent@5.1.2:
    resolution: {integrity: sha512-AOIgSQCepiJYwP3ARnGx+5VnTu2HBYdzbGP45eLw1vr3zB3vZLeyed1sC9hnbcOc9/SrMyM5RPQrkGz4aS9Zow==}
    engines: {node: '>= 6'}

  glob-parent@6.0.2:
    resolution: {integrity: sha512-XxwI8EOhVQgWp6iDL+3b0r86f4d6AX6zSU55HfB4ydCEuXLXc5FcYeOu+nnGftS4TEju/11rt4KJPTMgbfmv4A==}
    engines: {node: '>=10.13.0'}

  glob@10.4.5:
    resolution: {integrity: sha512-7Bv8RF0k6xjo7d4A/PxYLbUCfb6c+Vpd2/mB2yRDlew7Jb5hEXiCD9ibfO7wpk8i4sevK6DFny9h7EYbM3/sHg==}
    hasBin: true

  glob@7.2.3:
    resolution: {integrity: sha512-nFR0zLpU2YCaRxwoCJvL6UvCH2JFyFVIvwTLsIf21AuHlMskA1hhTdk+LlYJtOlYt9v6dvszD2BGRqBL+iQK9Q==}
    deprecated: Glob versions prior to v9 are no longer supported

  globals@14.0.0:
    resolution: {integrity: sha512-oahGvuMGQlPw/ivIYBjVSrWAfWLBeku5tpPE2fOPLi+WHffIWbuh2tCjhyQhTBPMf5E9jDEH4FOmTYgYwbKwtQ==}
    engines: {node: '>=18'}

  globals@16.4.0:
    resolution: {integrity: sha512-ob/2LcVVaVGCYN+r14cnwnoDPUufjiYgSqRhiFD0Q1iI4Odora5RE8Iv1D24hAz5oMophRGkGz+yuvQmmUMnMw==}
    engines: {node: '>=18'}

  globalthis@1.0.4:
    resolution: {integrity: sha512-DpLKbNU4WylpxJykQujfCcwYWiV/Jhm50Goo0wrVILAv5jOr9d+H+UR3PhSCD2rCCEIg0uc+G+muBTwD54JhDQ==}
    engines: {node: '>= 0.4'}

  gopd@1.2.0:
    resolution: {integrity: sha512-ZUKRh6/kUFoAiTAtTYPZJ3hw9wNxx+BIBOijnlG9PnrJsCcSjs1wyyD6vJpaYtgnzDrKYRSqf3OO6Rfa93xsRg==}
    engines: {node: '>= 0.4'}

  graceful-fs@4.2.11:
    resolution: {integrity: sha512-RbJ5/jmFcNNCcDV5o9eTnBLJ/HszWV0P73bc+Ff4nS/rJj+YaS6IGyiOL0VoBYX+l1Wrl3k63h/KrH+nhJ0XvQ==}

  graphemer@1.4.0:
    resolution: {integrity: sha512-EtKwoO6kxCL9WO5xipiHTZlSzBm7WLT627TqC/uVRd0HKmq8NXyebnNYxDoBi7wt8eTWrUrKXCOVaFq9x1kgag==}

  has-bigints@1.1.0:
    resolution: {integrity: sha512-R3pbpkcIqv2Pm3dUwgjclDRVmWpTJW2DcMzcIhEXEx1oh/CEMObMm3KLmRJOdvhM7o4uQBnwr8pzRK2sJWIqfg==}
    engines: {node: '>= 0.4'}

  has-flag@4.0.0:
    resolution: {integrity: sha512-EykJT/Q1KjTWctppgIAgfSO0tKVuZUjhgMr17kqTumMl6Afv3EISleU7qZUzoXDFTAHTDC4NOoG/ZxU3EvlMPQ==}
    engines: {node: '>=8'}

  has-property-descriptors@1.0.2:
    resolution: {integrity: sha512-55JNKuIW+vq4Ke1BjOTjM2YctQIvCT7GFzHwmfZPGo5wnrgkid0YQtnAleFSqumZm4az3n2BS+erby5ipJdgrg==}

  has-proto@1.2.0:
    resolution: {integrity: sha512-KIL7eQPfHQRC8+XluaIw7BHUwwqL19bQn4hzNgdr+1wXoU0KKj6rufu47lhY7KbJR2C6T6+PfyN0Ea7wkSS+qQ==}
    engines: {node: '>= 0.4'}

  has-symbols@1.1.0:
    resolution: {integrity: sha512-1cDNdwJ2Jaohmb3sg4OmKaMBwuC48sYni5HUw2DvsC8LjGTLK9h+eb1X6RyuOHe4hT0ULCW68iomhjUoKUqlPQ==}
    engines: {node: '>= 0.4'}

  has-tostringtag@1.0.2:
    resolution: {integrity: sha512-NqADB8VjPFLM2V0VvHUewwwsw0ZWBaIdgo+ieHtK3hasLz4qeCRjYcqfB6AQrBggRKppKF8L52/VqdVsO47Dlw==}
    engines: {node: '>= 0.4'}

  hasown@2.0.2:
    resolution: {integrity: sha512-0hJU9SCPvmMzIBdZFqNPXWa6dqh7WdH0cII9y+CyS8rG3nL48Bclra9HmKhVVUHyPWNH5Y7xDwAB7bfgSjkUMQ==}
    engines: {node: '>= 0.4'}

  http-parser-js@0.5.10:
    resolution: {integrity: sha512-Pysuw9XpUq5dVc/2SMHpuTY01RFl8fttgcyunjL7eEMhGM3cI4eOmiCycJDVCo/7O7ClfQD3SaI6ftDzqOXYMA==}

  idb-keyval@6.2.2:
    resolution: {integrity: sha512-yjD9nARJ/jb1g+CvD0tlhUHOrJ9Sy0P8T9MF3YaLlHnSRpwPfpTX0XIvpmw3gAJUmEu3FiICLBDPXVwyEvrleg==}

  idb@7.1.1:
    resolution: {integrity: sha512-gchesWBzyvGHRO9W8tzUWFDycow5gwjvFKfyV9FF32Y7F50yZMp7mP+T2mJIWFx49zicqyC4uefHM17o6xKIVQ==}

  ignore@5.3.2:
    resolution: {integrity: sha512-hsBTNUqQTDwkWtcdYI2i06Y/nUBEsNEDJKjWdigLvegy8kDuJAS8uRlpkkcQpyEXL0Z/pjDy5HBmMjRCJ2gq+g==}
    engines: {node: '>= 4'}

  ignore@7.0.5:
    resolution: {integrity: sha512-Hs59xBNfUIunMFgWAbGX5cq6893IbWg4KnrjbYwX3tx0ztorVgTDA6B2sxf8ejHJ4wz8BqGUMYlnzNBer5NvGg==}
    engines: {node: '>= 4'}

  import-fresh@3.3.1:
    resolution: {integrity: sha512-TR3KfrTZTYLPB6jUjfx6MF9WcWrHL9su5TObK4ZkYgBdWKPOFoSoQIdEuTuR82pmtxH2spWG9h6etwfr1pLBqQ==}
    engines: {node: '>=6'}

  imurmurhash@0.1.4:
    resolution: {integrity: sha512-JmXMZ6wuvDmLiHEml9ykzqO6lwFbof0GG4IkcGaENdCRDDmMVnny7s5HsIgHCbaq0w2MyPhDqkhTUgS2LU2PHA==}
    engines: {node: '>=0.8.19'}

  inflight@1.0.6:
    resolution: {integrity: sha512-k92I/b08q4wvFscXCLvqfsHCrjrF7yiXsQuIVvVE7N82W3+aqpzuUdBbfhWcy/FZR3/4IgflMgKLOsvPDrGCJA==}
    deprecated: This module is not supported, and leaks memory. Do not use it. Check out lru-cache if you want a good and tested way to coalesce async requests by a key value, which is much more comprehensive and powerful.

  inherits@2.0.4:
    resolution: {integrity: sha512-k/vGaX4/Yla3WzyMCvTQOXYeIHvqOKtnqBduzTHpzpQZzAskKMhZ2K+EnBiSM9zGSoIFeMpXKxa4dYeZIQqewQ==}

  internal-slot@1.1.0:
    resolution: {integrity: sha512-4gd7VpWNQNB4UKKCFFVcp1AVv+FMOgs9NKzjHKusc8jTMhd5eL1NqQqOpE0KzMds804/yHlglp3uxgluOqAPLw==}
    engines: {node: '>= 0.4'}

  is-array-buffer@3.0.5:
    resolution: {integrity: sha512-DDfANUiiG2wC1qawP66qlTugJeL5HyzMpfr8lLK+jMQirGzNod0B12cFB/9q838Ru27sBwfw78/rdoU7RERz6A==}
    engines: {node: '>= 0.4'}

  is-async-function@2.1.1:
    resolution: {integrity: sha512-9dgM/cZBnNvjzaMYHVoxxfPj2QXt22Ev7SuuPrs+xav0ukGB0S6d4ydZdEiM48kLx5kDV+QBPrpVnFyefL8kkQ==}
    engines: {node: '>= 0.4'}

  is-bigint@1.1.0:
    resolution: {integrity: sha512-n4ZT37wG78iz03xPRKJrHTdZbe3IicyucEtdRsV5yglwc3GyUfbAfpSeD0FJ41NbUNSt5wbhqfp1fS+BgnvDFQ==}
    engines: {node: '>= 0.4'}

  is-binary-path@2.1.0:
    resolution: {integrity: sha512-ZMERYes6pDydyuGidse7OsHxtbI7WVeUEozgR/g7rd0xUimYNlvZRE/K2MgZTjWy725IfelLeVcEM97mmtRGXw==}
    engines: {node: '>=8'}

  is-boolean-object@1.2.2:
    resolution: {integrity: sha512-wa56o2/ElJMYqjCjGkXri7it5FbebW5usLw/nPmCMs5DeZ7eziSYZhSmPRn0txqeW4LnAmQQU7FgqLpsEFKM4A==}
    engines: {node: '>= 0.4'}

  is-callable@1.2.7:
    resolution: {integrity: sha512-1BC0BVFhS/p0qtw6enp8e+8OD0UrK0oFLztSjNzhcKA3WDuJxxAPXzPuPtKkjEY9UUoEWlX/8fgKeu2S8i9JTA==}
    engines: {node: '>= 0.4'}

  is-core-module@2.16.1:
    resolution: {integrity: sha512-UfoeMA6fIJ8wTYFEUjelnaGI67v6+N7qXJEvQuIGa99l4xsCruSYOVSQ0uPANn4dAzm8lkYPaKLrrijLq7x23w==}
    engines: {node: '>= 0.4'}

  is-data-view@1.0.2:
    resolution: {integrity: sha512-RKtWF8pGmS87i2D6gqQu/l7EYRlVdfzemCJN/P3UOs//x1QE7mfhvzHIApBTRf7axvT6DMGwSwBXYCT0nfB9xw==}
    engines: {node: '>= 0.4'}

  is-date-object@1.1.0:
    resolution: {integrity: sha512-PwwhEakHVKTdRNVOw+/Gyh0+MzlCl4R6qKvkhuvLtPMggI1WAHt9sOwZxQLSGpUaDnrdyDsomoRgNnCfKNSXXg==}
    engines: {node: '>= 0.4'}

  is-extglob@2.1.1:
    resolution: {integrity: sha512-SbKbANkN603Vi4jEZv49LeVJMn4yGwsbzZworEoyEiutsN3nJYdbO36zfhGJ6QEDpOZIFkDtnq5JRxmvl3jsoQ==}
    engines: {node: '>=0.10.0'}

  is-finalizationregistry@1.1.1:
    resolution: {integrity: sha512-1pC6N8qWJbWoPtEjgcL2xyhQOP491EQjeUo3qTKcmV8YSDDJrOepfG8pcC7h/QgnQHYSv0mJ3Z/ZWxmatVrysg==}
    engines: {node: '>= 0.4'}

  is-fullwidth-code-point@3.0.0:
    resolution: {integrity: sha512-zymm5+u+sCsSWyD9qNaejV3DFvhCKclKdizYaJUuHA83RLjb7nSuGnddCHGv0hk+KY7BMAlsWeK4Ueg6EV6XQg==}
    engines: {node: '>=8'}

  is-generator-function@1.1.2:
    resolution: {integrity: sha512-upqt1SkGkODW9tsGNG5mtXTXtECizwtS2kA161M+gJPc1xdb/Ax629af6YrTwcOeQHbewrPNlE5Dx7kzvXTizA==}
    engines: {node: '>= 0.4'}

  is-glob@4.0.3:
    resolution: {integrity: sha512-xelSayHH36ZgE7ZWhli7pW34hNbNl8Ojv5KVmkJD4hBdD3th8Tfk9vYasLM+mXWOZhFkgZfxhLSnrwRr4elSSg==}
    engines: {node: '>=0.10.0'}

  is-map@2.0.3:
    resolution: {integrity: sha512-1Qed0/Hr2m+YqxnM09CjA2d/i6YZNfF6R2oRAOj36eUdS6qIV/huPJNSEpKbupewFs+ZsJlxsjjPbc0/afW6Lw==}
    engines: {node: '>= 0.4'}

  is-module@1.0.0:
    resolution: {integrity: sha512-51ypPSPCoTEIN9dy5Oy+h4pShgJmPCygKfyRCISBI+JoWT/2oJvK8QPxmwv7b/p239jXrm9M1mlQbyKJ5A152g==}

  is-negative-zero@2.0.3:
    resolution: {integrity: sha512-5KoIu2Ngpyek75jXodFvnafB6DJgr3u8uuK0LEZJjrU19DrMD3EVERaR8sjz8CCGgpZvxPl9SuE1GMVPFHx1mw==}
    engines: {node: '>= 0.4'}

  is-number-object@1.1.1:
    resolution: {integrity: sha512-lZhclumE1G6VYD8VHe35wFaIif+CTy5SJIi5+3y4psDgWu4wPDoBhF8NxUOinEc7pHgiTsT6MaBb92rKhhD+Xw==}
    engines: {node: '>= 0.4'}

  is-number@7.0.0:
    resolution: {integrity: sha512-41Cifkg6e8TylSpdtTpeLVMqvSBEVzTttHvERD741+pnZ8ANv0004MRL43QKPDlK9cGvNp6NZWZUBlbGXYxxng==}
    engines: {node: '>=0.12.0'}

  is-obj@1.0.1:
    resolution: {integrity: sha512-l4RyHgRqGN4Y3+9JHVrNqO+tN0rV5My76uW5/nuO4K1b6vw5G8d/cmFjP9tRfEsdhZNt0IFdZuK/c2Vr4Nb+Qg==}
    engines: {node: '>=0.10.0'}

  is-regex@1.2.1:
    resolution: {integrity: sha512-MjYsKHO5O7mCsmRGxWcLWheFqN9DJ/2TmngvjKXihe6efViPqc274+Fx/4fYj/r03+ESvBdTXK0V6tA3rgez1g==}
    engines: {node: '>= 0.4'}

  is-regexp@1.0.0:
    resolution: {integrity: sha512-7zjFAPO4/gwyQAAgRRmqeEeyIICSdmCqa3tsVHMdBzaXXRiqopZL4Cyghg/XulGWrtABTpbnYYzzIRffLkP4oA==}
    engines: {node: '>=0.10.0'}

  is-set@2.0.3:
    resolution: {integrity: sha512-iPAjerrse27/ygGLxw+EBR9agv9Y6uLeYVJMu+QNCoouJ1/1ri0mGrcWpfCqFZuzzx3WjtwxG098X+n4OuRkPg==}
    engines: {node: '>= 0.4'}

  is-shared-array-buffer@1.0.4:
    resolution: {integrity: sha512-ISWac8drv4ZGfwKl5slpHG9OwPNty4jOWPRIhBpxOoD+hqITiwuipOQ2bNthAzwA3B4fIjO4Nln74N0S9byq8A==}
    engines: {node: '>= 0.4'}

  is-stream@2.0.1:
    resolution: {integrity: sha512-hFoiJiTl63nn+kstHGBtewWSKnQLpyb155KHheA1l39uvtO9nWIop1p3udqPcUd/xbF1VLMO4n7OI6p7RbngDg==}
    engines: {node: '>=8'}

  is-string@1.1.1:
    resolution: {integrity: sha512-BtEeSsoaQjlSPBemMQIrY1MY0uM6vnS1g5fmufYOtnxLGUZM2178PKbhsk7Ffv58IX+ZtcvoGwccYsh0PglkAA==}
    engines: {node: '>= 0.4'}

  is-symbol@1.1.1:
    resolution: {integrity: sha512-9gGx6GTtCQM73BgmHQXfDmLtfjjTUDSyoxTCbp5WtoixAhfgsDirWIcVQ/IHpvI5Vgd5i/J5F7B9cN/WlVbC/w==}
    engines: {node: '>= 0.4'}

  is-typed-array@1.1.15:
    resolution: {integrity: sha512-p3EcsicXjit7SaskXHs1hA91QxgTw46Fv6EFKKGS5DRFLD8yKnohjF3hxoju94b/OcMZoQukzpPpBE9uLVKzgQ==}
    engines: {node: '>= 0.4'}

  is-weakmap@2.0.2:
    resolution: {integrity: sha512-K5pXYOm9wqY1RgjpL3YTkF39tni1XajUIkawTLUo9EZEVUFga5gSQJF8nNS7ZwJQ02y+1YCNYcMh+HIf1ZqE+w==}
    engines: {node: '>= 0.4'}

  is-weakref@1.1.1:
    resolution: {integrity: sha512-6i9mGWSlqzNMEqpCp93KwRS1uUOodk2OJ6b+sq7ZPDSy2WuI5NFIxp/254TytR8ftefexkWn5xNiHUNpPOfSew==}
    engines: {node: '>= 0.4'}

  is-weakset@2.0.4:
    resolution: {integrity: sha512-mfcwb6IzQyOKTs84CQMrOwW4gQcaTOAWJ0zzJCl2WSPDrWk/OzDaImWFH3djXhb24g4eudZfLRozAvPGw4d9hQ==}
    engines: {node: '>= 0.4'}

  isarray@2.0.5:
    resolution: {integrity: sha512-xHjhDr3cNBK0BzdUJSPXZntQUx/mwMS5Rw4A7lPJ90XGAO6ISP/ePDNuo0vhqOZU+UD5JoodwCAAoZQd3FeAKw==}

  isexe@2.0.0:
    resolution: {integrity: sha512-RHxMLp9lnKHGHRng9QFhRCMbYAcVpn69smSGcq3f36xjgVVWThj4qqLbTLlq7Ssj8B+fIQ1EuCEGI2lKsyQeIw==}

  jackspeak@3.4.3:
    resolution: {integrity: sha512-OGlZQpz2yfahA/Rd1Y8Cd9SIEsqvXkLVoSw/cgwhnhFMDbsQFeZYoJJ7bIZBS9BcamUW96asq/npPWugM+RQBw==}

  jake@10.9.4:
    resolution: {integrity: sha512-wpHYzhxiVQL+IV05BLE2Xn34zW1S223hvjtqk0+gsPrwd/8JNLXJgZZM/iPFsYc1xyphF+6M6EvdE5E9MBGkDA==}
    engines: {node: '>=10'}
    hasBin: true

  jiti@1.21.7:
    resolution: {integrity: sha512-/imKNG4EbWNrVjoNC/1H5/9GFy+tqjGBHCaSsN+P2RnPqjsLmv6UD3Ej+Kj8nBWaRAwyk7kK5ZUc+OEatnTR3A==}
    hasBin: true

  js-tokens@4.0.0:
    resolution: {integrity: sha512-RdJUflcE3cUzKiMqQgsCu06FPu9UdIJO0beYbPhHN4k6apgJtifcoCtT9bcxOpYBtpD2kCM6Sbzg4CausW/PKQ==}

  js-yaml@4.1.0:
    resolution: {integrity: sha512-wpxZs9NoxZaJESJGIZTyDEaYpl0FKSA+FB9aJiyemKhMwkxQg63h4T1KJgUGHpTqPDNRcmmYLugrRjJlBtWvRA==}
    hasBin: true

  jsesc@3.1.0:
    resolution: {integrity: sha512-/sM3dO2FOzXjKQhJuo0Q173wf2KOo8t4I8vHy6lF9poUp7bKT0/NHE8fPX23PwfhnykfqnC2xRxOnVw5XuGIaA==}
    engines: {node: '>=6'}
    hasBin: true

  json-buffer@3.0.1:
    resolution: {integrity: sha512-4bV5BfR2mqfQTJm+V5tPPdf+ZpuhiIvTuAB5g8kcrXOZpTT/QwwVRWBywX1ozr6lEuPdbHxwaJlm9G6mI2sfSQ==}

  json-schema-traverse@0.4.1:
    resolution: {integrity: sha512-xbbCH5dCYU5T8LcEhhuh7HJ88HXuW3qsI3Y0zOZFKfZEHcpWiHU/Jxzk629Brsab/mMiHQti9wMP+845RPe3Vg==}

  json-schema-traverse@1.0.0:
    resolution: {integrity: sha512-NM8/P9n3XjXhIZn1lLhkFaACTOURQXjWhV4BA/RnOv8xvgqtqpAX9IO4mRQxSx1Rlo4tqzeqb0sOlruaOy3dug==}

  json-schema@0.4.0:
    resolution: {integrity: sha512-es94M3nTIfsEPisRafak+HDLfHXnKBhV3vU5eqPcS3flIWqcxJWgXHXiey3YrpaNsanY5ei1VoYEbOzijuq9BA==}

  json-stable-stringify-without-jsonify@1.0.1:
    resolution: {integrity: sha512-Bdboy+l7tA3OGW6FjyFHWkP5LuByj1Tk33Ljyq0axyzdk9//JSi2u3fP1QSmd1KNwq6VOKYGlAu87CisVir6Pw==}

  json5@2.2.3:
    resolution: {integrity: sha512-XmOWe7eyHYH14cLdVPoyg+GOH3rYX++KpzrylJwSW98t3Nk+U8XOl8FWKOgwtzdb8lXGf6zYwDUzeHMWfxasyg==}
    engines: {node: '>=6'}
    hasBin: true

  jsonfile@6.2.0:
    resolution: {integrity: sha512-FGuPw30AdOIUTRMC2OMRtQV+jkVj2cfPqSeWXv1NEAJ1qZ5zb1X6z1mFhbfOB/iy3ssJCD+3KuZ8r8C3uVFlAg==}

  jsonpointer@5.0.1:
    resolution: {integrity: sha512-p/nXbhSEcu3pZRdkW1OfJhpsVtW1gd4Wa1fnQc9YLiTfAjn0312eMKimbdIQzuZl9aa9xUGaRlP9T/CJE/ditQ==}
    engines: {node: '>=0.10.0'}

  keyv@4.5.4:
    resolution: {integrity: sha512-oxVHkHR/EJf2CNXnWxRLW6mg7JyCCUcG0DtEGmL2ctUo1PNTin1PUil+r/+4r5MpVgC/fn1kjsx7mjSujKqIpw==}

  leven@3.1.0:
    resolution: {integrity: sha512-qsda+H8jTaUaN/x5vzW2rzc+8Rw4TAQ/4KjB46IwK5VH+IlVeeeje/EoZRpiXvIqjFgK84QffqPztGI3VBLG1A==}
    engines: {node: '>=6'}

  levn@0.4.1:
    resolution: {integrity: sha512-+bT2uH4E5LGE7h/n3evcS/sQlJXCpIp6ym8OWJ5eV6+67Dsql/LaaT7qJBAt2rzfoa/5QBGBhxDix1dMt2kQKQ==}
    engines: {node: '>= 0.8.0'}

  lilconfig@3.1.3:
    resolution: {integrity: sha512-/vlFKAoH5Cgt3Ie+JLhRbwOsCQePABiU3tJ1egGvyQ+33R/vcwM2Zl2QR/LzjsBeItPt3oSVXapn+m4nQDvpzw==}
    engines: {node: '>=14'}

  lines-and-columns@1.2.4:
    resolution: {integrity: sha512-7ylylesZQ/PV29jhEDl3Ufjo6ZX7gCqJr5F7PKrqc93v7fzSymt1BpwEU8nAUXs8qzzvqhbjhK5QZg6Mt/HkBg==}

  locate-path@6.0.0:
    resolution: {integrity: sha512-iPZK6eYjbxRu3uB4/WZ3EsEIMJFMqAoopl3R+zuq0UjcAm/MO6KCweDgPfP3elTztoKP3KtnVHxTn2NHBSDVUw==}
    engines: {node: '>=10'}

  lodash.camelcase@4.3.0:
    resolution: {integrity: sha512-TwuEnCnxbc3rAvhf/LbG7tJUDzhqXyFnv3dtzLOPgCG/hODL7WFnsbwktkD7yUV0RrreP/l1PALq/YSg6VvjlA==}

  lodash.debounce@4.0.8:
    resolution: {integrity: sha512-FT1yDzDYEoYWhnSGnpE/4Kj1fLZkDFyqRb7fNt6FdYOSxlUWAtp42Eh6Wb0rGIv/m9Bgo7x4GhQbm5Ys4SG5ow==}

  lodash.merge@4.6.2:
    resolution: {integrity: sha512-0KpjqXRVvrYyCsX1swR/XTK0va6VQkQM6MNo7PqW77ByjAhoARA8EfrP1N4+KlKj8YS0ZUCtRT/YUuhyYDujIQ==}

  lodash.sortby@4.7.0:
    resolution: {integrity: sha512-HDWXG8isMntAyRF5vZ7xKuEvOhT4AhlRt/3czTSjvGUxjYCBVRQY48ViDHyfYz9VIoBkW4TMGQNapx+l3RUwdA==}

  lodash@4.17.21:
    resolution: {integrity: sha512-v2kDEe57lecTulaDIuNTPy3Ry4gLGJ6Z1O3vE1krgXZNrsQ+LFTGHVxVjcXPs17LhbZVGedAJv8XZ1tvj5FvSg==}

  long@5.3.2:
    resolution: {integrity: sha512-mNAgZ1GmyNhD7AuqnTG3/VQ26o760+ZYBPKjPvugO8+nLbYfX6TVpJPseBvopbdY+qpZ/lKUnmEc1LeZYS3QAA==}

  loupe@3.2.1:
    resolution: {integrity: sha512-CdzqowRJCeLU72bHvWqwRBBlLcMEtIvGrlvef74kMnV2AolS9Y8xUv1I0U/MNAWMhBlKIoyuEgoJ0t/bbwHbLQ==}

  lru-cache@10.4.3:
    resolution: {integrity: sha512-JNAzZcXrCt42VGLuYz0zfAzDfAvJWW6AfYlDBQyDV5DClI2m5sAmK+OIO7s59XfsRsWHp02jAJrRadPRGTt6SQ==}

  lru-cache@5.1.1:
    resolution: {integrity: sha512-KpNARQA3Iwv+jTA0utUVVbrh+Jlrr1Fv0e56GGzAFOXN7dk/FviaDW8LHmK52DlcH4WP2n6gI8vN1aesBFgo9w==}

  lucide-react@0.545.0:
    resolution: {integrity: sha512-7r1/yUuflQDSt4f1bpn5ZAocyIxcTyVyBBChSVtBKn5M+392cPmI5YJMWOJKk/HUWGm5wg83chlAZtCcGbEZtw==}
    peerDependencies:
      react: ^16.5.1 || ^17.0.0 || ^18.0.0 || ^19.0.0

  magic-string@0.25.9:
    resolution: {integrity: sha512-RmF0AsMzgt25qzqqLc1+MbHmhdx0ojF2Fvs4XnOqz2ZOBXzzkEwc/dJQZCYHAn7v1jbVOjAZfK8msRn4BxO4VQ==}

  magic-string@0.30.19:
    resolution: {integrity: sha512-2N21sPY9Ws53PZvsEpVtNuSW+ScYbQdp4b9qUaL+9QkHUrGFKo56Lg9Emg5s9V/qrtNBmiR01sYhUOwu3H+VOw==}

  math-intrinsics@1.1.0:
    resolution: {integrity: sha512-/IXtbwEk5HTPyEwyKX6hGkYXxM9nbj64B+ilVJnC/R6B0pH5G4V3b0pVbL7DBj4tkhBAppbQUlf6F6Xl9LHu1g==}
    engines: {node: '>= 0.4'}

  merge2@1.4.1:
    resolution: {integrity: sha512-8q7VEgMJW4J8tcfVPy8g09NcQwZdbwFEqhe/WZkoIzjn/3TGDwtOCYtXGxA3O8tPzpczCCDgv+P2P5y00ZJOOg==}
    engines: {node: '>= 8'}

  micromatch@4.0.8:
    resolution: {integrity: sha512-PXwfBhYu0hBCPw8Dn0E+WDYb7af3dSLVWKi3HGv84IdF4TyFoC0ysxFd0Goxw7nSv4T/PzEJQxsYsEiFCKo2BA==}
    engines: {node: '>=8.6'}

  minimatch@3.1.2:
    resolution: {integrity: sha512-J7p63hRiAjw1NDEww1W7i37+ByIrOWO5XQQAzZ3VOcL0PNybwpfmV/N05zFAzwQ9USyEcX6t3UO+K5aqBQOIHw==}

  minimatch@5.1.6:
    resolution: {integrity: sha512-lKwV/1brpG6mBUFHtb7NUmtABCb2WZZmm2wNiOA5hAb8VdCS4B3dtMWyvcoViccwAW/COERjXLt0zP1zXUN26g==}
    engines: {node: '>=10'}

  minimatch@9.0.5:
    resolution: {integrity: sha512-G6T0ZX48xgozx7587koeX9Ys2NYy6Gmv//P89sEte9V9whIapMNF4idKxnW2QtCcLiTWlb/wfCabAtAFWhhBow==}
    engines: {node: '>=16 || 14 >=14.17'}

  minipass@7.1.2:
    resolution: {integrity: sha512-qOOzS1cBTWYF4BH8fVePDBOO9iptMnGUEZwNc/cMWnTV2nVLZ7VoNWEPHkYczZA0pdoA7dl6e7FL659nX9S2aw==}
    engines: {node: '>=16 || 14 >=14.17'}

  motion-dom@12.23.23:
    resolution: {integrity: sha512-n5yolOs0TQQBRUFImrRfs/+6X4p3Q4n1dUEqt/H58Vx7OW6RF+foWEgmTVDhIWJIMXOuNNL0apKH2S16en9eiA==}

  motion-utils@12.23.6:
    resolution: {integrity: sha512-eAWoPgr4eFEOFfg2WjIsMoqJTW6Z8MTUCgn/GZ3VRpClWBdnbjryiA3ZSNLyxCTmCQx4RmYX6jX1iWHbenUPNQ==}

  ms@2.1.3:
    resolution: {integrity: sha512-6FlzubTLZG3J2a/NVCAleEhjzq5oxgHyaCU9yYXvcLsvoVaHJq/s5xXI6/XXP6tz7R9xAOtHnSO/tXtF3WRTlA==}

  mz@2.7.0:
    resolution: {integrity: sha512-z81GNO7nnYMEhrGh9LeymoE4+Yr0Wn5McHIZMK5cfQCl+NDX08sCZgUc9/6MHni9IWuFLm1Z3HTCXu2z9fN62Q==}

  nanoid@3.3.11:
    resolution: {integrity: sha512-N8SpfPUnUp1bK+PMYW8qSWdl9U+wwNWI4QKxOYDy9JAro3WMX7p2OeVRF9v+347pnakNevPmiHhNmZ2HbFA76w==}
    engines: {node: ^10 || ^12 || ^13.7 || ^14 || >=15.0.1}
    hasBin: true

  natural-compare@1.4.0:
    resolution: {integrity: sha512-OWND8ei3VtNC9h7V60qff3SVobHr996CTwgxubgyQYEpg290h9J0buyECNNJexkFm5sOajh5G116RYA1c8ZMSw==}

  node-releases@2.0.23:
    resolution: {integrity: sha512-cCmFDMSm26S6tQSDpBCg/NR8NENrVPhAJSf+XbxBG4rPFaaonlEoE9wHQmun+cls499TQGSb7ZyPBRlzgKfpeg==}

  normalize-path@3.0.0:
    resolution: {integrity: sha512-6eZs5Ls3WtCisHWp9S2GUy8dqkpGi4BVSz3GaqiE6ezub0512ESztXUwUB6C6IKbQkY2Pnb/mD4WYojCRwcwLA==}
    engines: {node: '>=0.10.0'}

  normalize-range@0.1.2:
    resolution: {integrity: sha512-bdok/XvKII3nUpklnV6P2hxtMNrCboOjAcyBuQnWEhO665FwrSNRxU+AqpsyvO6LgGYPspN+lu5CLtw4jPRKNA==}
    engines: {node: '>=0.10.0'}

  object-assign@4.1.1:
    resolution: {integrity: sha512-rJgTQnkUnH1sFw8yT6VSU3zD3sWmu6sZhIseY8VX+GRu3P6F7Fu+JNDoXfklElbLJSnc3FUQHVe4cU5hj+BcUg==}
    engines: {node: '>=0.10.0'}

  object-hash@3.0.0:
    resolution: {integrity: sha512-RSn9F68PjH9HqtltsSnqYC1XXoWe9Bju5+213R98cNGttag9q9yAOTzdbsqvIa7aNm5WffBZFpWYr2aWrklWAw==}
    engines: {node: '>= 6'}

  object-inspect@1.13.4:
    resolution: {integrity: sha512-W67iLl4J2EXEGTbfeHCffrjDfitvLANg0UlX3wFUUSTx92KXRFegMHUVgSqE+wvhAbi4WqjGg9czysTV2Epbew==}
    engines: {node: '>= 0.4'}

  object-keys@1.1.1:
    resolution: {integrity: sha512-NuAESUOUMrlIXOfHKzD6bpPu3tYt3xvjNdRIQ+FeT0lNb4K8WR70CaDxhuNguS2XG+GjkyMwOzsN5ZktImfhLA==}
    engines: {node: '>= 0.4'}

  object.assign@4.1.7:
    resolution: {integrity: sha512-nK28WOo+QIjBkDduTINE4JkF/UJJKyf2EJxvJKfblDpyg0Q+pkOHNTL0Qwy6NP6FhE/EnzV73BxxqcJaXY9anw==}
    engines: {node: '>= 0.4'}

  once@1.4.0:
    resolution: {integrity: sha512-lNaJgI+2Q5URQBkccEKHTQOPaXdUxnZZElQTZY0MFUAuaEqe1E+Nyvgdz/aIyNi6Z9MzO5dv1H8n58/GELp3+w==}

  optionator@0.9.4:
    resolution: {integrity: sha512-6IpQ7mKUxRcZNLIObR0hz7lxsapSSIYNZJwXPGeF0mTVqGKFIXj1DQcMoT22S3ROcLyY/rz0PWaWZ9ayWmad9g==}
    engines: {node: '>= 0.8.0'}

  own-keys@1.0.1:
    resolution: {integrity: sha512-qFOyK5PjiWZd+QQIh+1jhdb9LpxTF0qs7Pm8o5QHYZ0M3vKqSqzsZaEB6oWlxZ+q2sJBMI/Ktgd2N5ZwQoRHfg==}
    engines: {node: '>= 0.4'}

  p-limit@3.1.0:
    resolution: {integrity: sha512-TYOanM3wGwNGsZN2cVTYPArw454xnXj5qmWF1bEoAc4+cU/ol7GVh7odevjp1FNHduHc3KZMcFduxU5Xc6uJRQ==}
    engines: {node: '>=10'}

  p-locate@5.0.0:
    resolution: {integrity: sha512-LaNjtRWUBY++zB5nE/NwcaoMylSPk+S+ZHNB1TzdbMJMny6dynpAGt7X/tl/QYq3TIeE6nxHppbo2LGymrG5Pw==}
    engines: {node: '>=10'}

  package-json-from-dist@1.0.1:
    resolution: {integrity: sha512-UEZIS3/by4OC8vL3P2dTXRETpebLI2NiI5vIrjaD/5UtrkFX/tNbwjTSRAGC/+7CAo2pIcBaRgWmcBBHcsaCIw==}

  papaparse@5.5.3:
    resolution: {integrity: sha512-5QvjGxYVjxO59MGU2lHVYpRWBBtKHnlIAcSe1uNFCkkptUh63NFRj0FJQm7nR67puEruUci/ZkjmEFrjCAyP4A==}

  parent-module@1.0.1:
    resolution: {integrity: sha512-GQ2EWRpQV8/o+Aw8YqtfZZPfNRWZYkbidE9k5rpl/hC3vtHHBfGm2Ifi6qWV+coDGkrUKZAxE3Lot5kcsRlh+g==}
    engines: {node: '>=6'}

  path-exists@4.0.0:
    resolution: {integrity: sha512-ak9Qy5Q7jYb2Wwcey5Fpvg2KoAc/ZIhLSLOSBmRmygPsGwkVVt0fZa0qrtMz+m6tJTAHfZQ8FnmB4MG4LWy7/w==}
    engines: {node: '>=8'}

  path-is-absolute@1.0.1:
    resolution: {integrity: sha512-AVbw3UJ2e9bq64vSaS9Am0fje1Pa8pbGqTTsmXfaIiMpnr5DlDhfJOuLj9Sf95ZPVDAUerDfEk88MPmPe7UCQg==}
    engines: {node: '>=0.10.0'}

  path-key@3.1.1:
    resolution: {integrity: sha512-ojmeN0qd+y0jszEtoY48r0Peq5dwMEkIlCOu6Q5f41lfkswXuKtYrhgoTpLnyIcHm24Uhqx+5Tqm2InSwLhE6Q==}
    engines: {node: '>=8'}

  path-parse@1.0.7:
    resolution: {integrity: sha512-LDJzPVEEEPR+y48z93A0Ed0yXb8pAByGWo/k5YYdYgpY2/2EsOsksJrq7lOHxryrVOn1ejG6oAp8ahvOIQD8sw==}

  path-scurry@1.11.1:
    resolution: {integrity: sha512-Xa4Nw17FS9ApQFJ9umLiJS4orGjm7ZzwUrwamcGQuHSzDyth9boKDaycYdDcZDuqYATXw4HFXgaqWTctW/v1HA==}
    engines: {node: '>=16 || 14 >=14.18'}

  pathe@1.1.2:
    resolution: {integrity: sha512-whLdWMYL2TwI08hn8/ZqAbrVemu0LNaNNJZX73O6qaIdCTfXutsLhMkjdENX0qhsQ9uIimo4/aQOmXkoon2nDQ==}

  pathval@2.0.1:
    resolution: {integrity: sha512-//nshmD55c46FuFw26xV/xFAaB5HF9Xdap7HJBBnrKdAd6/GxDBaNA1870O79+9ueg61cZLSVc+OaFlfmObYVQ==}
    engines: {node: '>= 14.16'}

  picocolors@1.1.1:
    resolution: {integrity: sha512-xceH2snhtb5M9liqDsmEw56le376mTZkEX/jEb/RxNFyegNul7eNslCXP9FDj/Lcu0X8KEyMceP2ntpaHrDEVA==}

  picomatch@2.3.1:
    resolution: {integrity: sha512-JU3teHTNjmE2VCGFzuY8EXzCDVwEqB2a8fsIvwaStHhAWJEeVd1o1QD80CU6+ZdEXXSLbSsuLwJjkCBWqRQUVA==}
    engines: {node: '>=8.6'}

  picomatch@4.0.3:
    resolution: {integrity: sha512-5gTmgEY/sqK6gFXLIsQNH19lWb4ebPDLA4SdLP7dsWkIXHWlG66oPuVvXSGFPppYZz8ZDZq0dYYrbHfBCVUb1Q==}
    engines: {node: '>=12'}

  pify@2.3.0:
    resolution: {integrity: sha512-udgsAY+fTnvv7kI7aaxbqwWNb0AHiB0qBO89PZKPkoTmGOgdbrHDKD+0B2X4uTfJ/FT1R09r9gTsjUjNJotuog==}
    engines: {node: '>=0.10.0'}

  pirates@4.0.7:
    resolution: {integrity: sha512-TfySrs/5nm8fQJDcBDuUng3VOUKsd7S+zqvbOTiGXHfxX4wK31ard+hoNuvkicM/2YFzlpDgABOevKSsB4G/FA==}
    engines: {node: '>= 6'}

  possible-typed-array-names@1.1.0:
    resolution: {integrity: sha512-/+5VFTchJDoVj3bhoqi6UeymcD00DAwb1nJwamzPvHEszJ4FpF6SNNbUbOS8yI56qHzdV8eK0qEfOSiodkTdxg==}
    engines: {node: '>= 0.4'}

  postcss-import@15.1.0:
    resolution: {integrity: sha512-hpr+J05B2FVYUAXHeK1YyI267J/dDDhMU6B6civm8hSY1jYJnBXxzKDKDswzJmtLHryrjhnDjqqp/49t8FALew==}
    engines: {node: '>=14.0.0'}
    peerDependencies:
      postcss: ^8.0.0

  postcss-js@4.1.0:
    resolution: {integrity: sha512-oIAOTqgIo7q2EOwbhb8UalYePMvYoIeRY2YKntdpFQXNosSu3vLrniGgmH9OKs/qAkfoj5oB3le/7mINW1LCfw==}
    engines: {node: ^12 || ^14 || >= 16}
    peerDependencies:
      postcss: ^8.4.21

  postcss-load-config@6.0.1:
    resolution: {integrity: sha512-oPtTM4oerL+UXmx+93ytZVN82RrlY/wPUV8IeDxFrzIjXOLF1pN+EmKPLbubvKHT2HC20xXsCAH2Z+CKV6Oz/g==}
    engines: {node: '>= 18'}
    peerDependencies:
      jiti: '>=1.21.0'
      postcss: '>=8.0.9'
      tsx: ^4.8.1
      yaml: ^2.4.2
    peerDependenciesMeta:
      jiti:
        optional: true
      postcss:
        optional: true
      tsx:
        optional: true
      yaml:
        optional: true

  postcss-nested@6.2.0:
    resolution: {integrity: sha512-HQbt28KulC5AJzG+cZtj9kvKB93CFCdLvog1WFLf1D+xmMvPGlBstkpTEZfK5+AN9hfJocyBFCNiqyS48bpgzQ==}
    engines: {node: '>=12.0'}
    peerDependencies:
      postcss: ^8.2.14

  postcss-selector-parser@6.1.2:
    resolution: {integrity: sha512-Q8qQfPiZ+THO/3ZrOrO0cJJKfpYCagtMUkXbnEfmgUjwXg6z/WBeOyS9APBBPCTSiDV+s4SwQGu8yFsiMRIudg==}
    engines: {node: '>=4'}

  postcss-value-parser@4.2.0:
    resolution: {integrity: sha512-1NNCs6uurfkVbeXG4S8JFT9t19m45ICnif8zWLd5oPSZ50QnwMfK+H3jv408d4jw/7Bttv5axS5IiHoLaVNHeQ==}

  postcss@8.5.6:
    resolution: {integrity: sha512-3Ybi1tAuwAP9s0r1UQ2J4n5Y0G05bJkpUIO0/bI9MhwmD70S5aTWbXGBwxHrelT+XM1k6dM0pk+SwNkpTRN7Pg==}
    engines: {node: ^10 || ^12 || >=14}

  prelude-ls@1.2.1:
    resolution: {integrity: sha512-vkcDPrRZo1QZLbn5RLGPpg/WmIQ65qoWWhcGKf/b5eplkkarX0m9z8ppCat4mlOqUsWpyNuYgO3VRyrYHSzX5g==}
    engines: {node: '>= 0.8.0'}

  pretty-bytes@5.6.0:
    resolution: {integrity: sha512-FFw039TmrBqFK8ma/7OL3sDz/VytdtJr044/QUJtH0wK9lb9jLq9tJyIxUwtQJHwar2BqtiA4iCWSwo9JLkzFg==}
    engines: {node: '>=6'}

  pretty-bytes@6.1.1:
    resolution: {integrity: sha512-mQUvGU6aUFQ+rNvTIAcZuWGRT9a6f6Yrg9bHs4ImKF+HZCEK+plBvnAZYSIQztknZF2qnzNtr6F8s0+IuptdlQ==}
    engines: {node: ^14.13.1 || >=16.0.0}

  protobufjs@7.5.4:
    resolution: {integrity: sha512-CvexbZtbov6jW2eXAvLukXjXUW1TzFaivC46BpWc/3BpcCysb5Vffu+B3XHMm8lVEuy2Mm4XGex8hBSg1yapPg==}
    engines: {node: '>=12.0.0'}

  punycode@2.3.1:
    resolution: {integrity: sha512-vYt7UD1U9Wg6138shLtLOvdAu+8DsC/ilFtEVHcH+wydcSpNE20AfSOduf6MkRFahL5FY7X1oU7nKVZFtfq8Fg==}
    engines: {node: '>=6'}

  queue-microtask@1.2.3:
    resolution: {integrity: sha512-NuaNSa6flKT5JaSYQzJok04JzTL1CA6aGhv5rfLW3PgqA+M2ChpZQnAC8h8i4ZFkBS8X5RqkDBHA7r4hej3K9A==}

  randombytes@2.1.0:
    resolution: {integrity: sha512-vYl3iOX+4CKUWuxGi9Ukhie6fsqXqS9FE2Zaic4tNFD2N2QQaXOMFbuKK4QmDHC0JO6B1Zp41J0LpT0oR68amQ==}

  react-dom@19.2.0:
    resolution: {integrity: sha512-UlbRu4cAiGaIewkPyiRGJk0imDN2T3JjieT6spoL2UeSf5od4n5LB/mQ4ejmxhCFT1tYe8IvaFulzynWovsEFQ==}
    peerDependencies:
      react: ^19.2.0

  react-refresh@0.17.0:
    resolution: {integrity: sha512-z6F7K9bV85EfseRCp2bzrpyQ0Gkw1uLoCel9XBVWPg/TjRj94SkJzUTGfOa4bs7iJvBWtQG0Wq7wnI0syw3EBQ==}
    engines: {node: '>=0.10.0'}

  react-router-dom@7.9.4:
    resolution: {integrity: sha512-f30P6bIkmYvnHHa5Gcu65deIXoA2+r3Eb6PJIAddvsT9aGlchMatJ51GgpU470aSqRRbFX22T70yQNUGuW3DfA==}
    engines: {node: '>=20.0.0'}
    peerDependencies:
      react: '>=18'
      react-dom: '>=18'

  react-router@7.9.4:
    resolution: {integrity: sha512-SD3G8HKviFHg9xj7dNODUKDFgpG4xqD5nhyd0mYoB5iISepuZAvzSr8ywxgxKJ52yRzf/HWtVHc9AWwoTbljvA==}
    engines: {node: '>=20.0.0'}
    peerDependencies:
      react: '>=18'
      react-dom: '>=18'
    peerDependenciesMeta:
      react-dom:
        optional: true

  react@19.2.0:
    resolution: {integrity: sha512-tmbWg6W31tQLeB5cdIBOicJDJRR2KzXsV7uSK9iNfLWQ5bIZfxuPEHp7M8wiHyHnn0DD1i7w3Zmin0FtkrwoCQ==}
    engines: {node: '>=0.10.0'}

  read-cache@1.0.0:
    resolution: {integrity: sha512-Owdv/Ft7IjOgm/i0xvNDZ1LrRANRfew4b2prF3OWMQLxLfu3bS8FVhCsrSCMK4lR56Y9ya+AThoTpDCTxCmpRA==}

  readdirp@3.6.0:
    resolution: {integrity: sha512-hOS089on8RduqdbhvQ5Z37A0ESjsqz6qnRcffsMU3495FuTdqSm+7bhJ29JvIOsBDEEnan5DPu9t3To9VRlMzA==}
    engines: {node: '>=8.10.0'}

  reflect.getprototypeof@1.0.10:
    resolution: {integrity: sha512-00o4I+DVrefhv+nX0ulyi3biSHCPDe+yLv5o/p6d/UVlirijB8E16FtfwSAi4g3tcqrQ4lRAqQSoFEZJehYEcw==}
    engines: {node: '>= 0.4'}

  regenerate-unicode-properties@10.2.2:
    resolution: {integrity: sha512-m03P+zhBeQd1RGnYxrGyDAPpWX/epKirLrp8e3qevZdVkKtnCrjjWczIbYc8+xd6vcTStVlqfycTx1KR4LOr0g==}
    engines: {node: '>=4'}

  regenerate@1.4.2:
    resolution: {integrity: sha512-zrceR/XhGYU/d/opr2EKO7aRHUeiBI8qjtfHqADTwZd6Szfy16la6kqD0MIUs5z5hx6AaKa+PixpPrR289+I0A==}

  regexp.prototype.flags@1.5.4:
    resolution: {integrity: sha512-dYqgNSZbDwkaJ2ceRd9ojCGjBq+mOm9LmtXnAnEGyHhN/5R7iDW2TRw3h+o/jCFxus3P2LfWIIiwowAjANm7IA==}
    engines: {node: '>= 0.4'}

  regexpu-core@6.4.0:
    resolution: {integrity: sha512-0ghuzq67LI9bLXpOX/ISfve/Mq33a4aFRzoQYhnnok1JOFpmE/A2TBGkNVenOGEeSBCjIiWcc6MVOG5HEQv0sA==}
    engines: {node: '>=4'}

  regjsgen@0.8.0:
    resolution: {integrity: sha512-RvwtGe3d7LvWiDQXeQw8p5asZUmfU1G/l6WbUXeHta7Y2PEIvBTwH6E2EfmYUK8pxcxEdEmaomqyp0vZZ7C+3Q==}

  regjsparser@0.13.0:
    resolution: {integrity: sha512-NZQZdC5wOE/H3UT28fVGL+ikOZcEzfMGk/c3iN9UGxzWHMa1op7274oyiUVrAG4B2EuFhus8SvkaYnhvW92p9Q==}
    hasBin: true

  require-directory@2.1.1:
    resolution: {integrity: sha512-fGxEI7+wsG9xrvdjsrlmL22OMTTiHRwAMroiEeMgq8gzoLC/PQr7RsRDSTLUg/bZAZtF+TVIkHc6/4RIKrui+Q==}
    engines: {node: '>=0.10.0'}

  require-from-string@2.0.2:
    resolution: {integrity: sha512-Xf0nWe6RseziFMu+Ap9biiUbmplq6S9/p+7w7YXP/JBHhrUDDUhwa+vANyubuqfZWTveU//DYVGsDG7RKL/vEw==}
    engines: {node: '>=0.10.0'}

  resolve-from@4.0.0:
    resolution: {integrity: sha512-pb/MYmXstAkysRFx8piNI1tGFNQIFA3vkE3Gq4EuA1dF6gHp/+vgZqsCGJapvy8N3Q+4o7FwvquPJcnZ7RYy4g==}
    engines: {node: '>=4'}

  resolve@1.22.10:
    resolution: {integrity: sha512-NPRy+/ncIMeDlTAsuqwKIiferiawhefFJtkNSW0qZJEqMEb+qBt/77B/jGeeek+F0uOeN05CDa6HXbbIgtVX4w==}
    engines: {node: '>= 0.4'}
    hasBin: true

  reusify@1.1.0:
    resolution: {integrity: sha512-g6QUff04oZpHs0eG5p83rFLhHeV00ug/Yf9nZM6fLeUrPguBTkTQOdpAWWspMh55TZfVQDPaN3NQJfbVRAxdIw==}
    engines: {iojs: '>=1.0.0', node: '>=0.10.0'}

  rollup@2.79.2:
    resolution: {integrity: sha512-fS6iqSPZDs3dr/y7Od6y5nha8dW1YnbgtsyotCVvoFGKbERG++CVRFv1meyGDE1SNItQA8BrnCw7ScdAhRJ3XQ==}
    engines: {node: '>=10.0.0'}
    hasBin: true

  rollup@4.52.4:
    resolution: {integrity: sha512-CLEVl+MnPAiKh5pl4dEWSyMTpuflgNQiLGhMv8ezD5W/qP8AKvmYpCOKRRNOh7oRKnauBZ4SyeYkMS+1VSyKwQ==}
    engines: {node: '>=18.0.0', npm: '>=8.0.0'}
    hasBin: true

  run-parallel@1.2.0:
    resolution: {integrity: sha512-5l4VyZR86LZ/lDxZTR6jqL8AFE2S0IFLMP26AbjsLVADxHdhB/c0GUsH+y39UfCi3dzz8OlQuPmnaJOMoDHQBA==}

  safe-array-concat@1.1.3:
    resolution: {integrity: sha512-AURm5f0jYEOydBj7VQlVvDrjeFgthDdEF5H1dP+6mNpoXOMo1quQqJ4wvJDyRZ9+pO3kGWoOdmV08cSv2aJV6Q==}
    engines: {node: '>=0.4'}

  safe-buffer@5.2.1:
    resolution: {integrity: sha512-rp3So07KcdmmKbGvgaNxQSJr7bGVSVk5S9Eq1F+ppbRo70+YeaDxkw5Dd8NPN+GD6bjnYm2VuPuCXmpuYvmCXQ==}

  safe-push-apply@1.0.0:
    resolution: {integrity: sha512-iKE9w/Z7xCzUMIZqdBsp6pEQvwuEebH4vdpjcDWnyzaI6yl6O9FHvVpmGelvEHNsoY6wGblkxR6Zty/h00WiSA==}
    engines: {node: '>= 0.4'}

  safe-regex-test@1.1.0:
    resolution: {integrity: sha512-x/+Cz4YrimQxQccJf5mKEbIa1NzeCRNI5Ecl/ekmlYaampdNLPalVyIcCZNNH3MvmqBugV5TMYZXv0ljslUlaw==}
    engines: {node: '>= 0.4'}

  scheduler@0.27.0:
    resolution: {integrity: sha512-eNv+WrVbKu1f3vbYJT/xtiF5syA5HPIMtf9IgY/nKg0sWqzAUEvqY/xm7OcZc/qafLx/iO9FgOmeSAp4v5ti/Q==}

  semver@6.3.1:
    resolution: {integrity: sha512-BR7VvDCVHO+q2xBEWskxS6DJE1qRnb7DxzUrogb71CWoSficBxYsiAGd+Kl0mmq/MprG9yArRkyrQxTO6XjMzA==}
    hasBin: true

  semver@7.7.3:
    resolution: {integrity: sha512-SdsKMrI9TdgjdweUSR9MweHA4EJ8YxHn8DFaDisvhVlUOe4BF1tLD7GAj0lIqWVl+dPb/rExr0Btby5loQm20Q==}
    engines: {node: '>=10'}
    hasBin: true

  serialize-javascript@6.0.2:
    resolution: {integrity: sha512-Saa1xPByTTq2gdeFZYLLo+RFE35NHZkAbqZeWNd3BpzppeVisAqpDjcp8dyf6uIvEqJRd46jemmyA4iFIeVk8g==}

  set-cookie-parser@2.7.1:
    resolution: {integrity: sha512-IOc8uWeOZgnb3ptbCURJWNjWUPcO3ZnTTdzsurqERrP6nPyv+paC55vJM0LpOlT2ne+Ix+9+CRG1MNLlyZ4GjQ==}

  set-function-length@1.2.2:
    resolution: {integrity: sha512-pgRc4hJ4/sNjWCSS9AmnS40x3bNMDTknHgL5UaMBTMyJnU90EgWh1Rz+MC9eFu4BuN/UwZjKQuY/1v3rM7HMfg==}
    engines: {node: '>= 0.4'}

  set-function-name@2.0.2:
    resolution: {integrity: sha512-7PGFlmtwsEADb0WYyvCMa1t+yke6daIG4Wirafur5kcf+MhUnPms1UeR0CKQdTZD81yESwMHbtn+TR+dMviakQ==}
    engines: {node: '>= 0.4'}

  set-proto@1.0.0:
    resolution: {integrity: sha512-RJRdvCo6IAnPdsvP/7m6bsQqNnn1FCBX5ZNtFL98MmFF/4xAIJTIg1YbHW5DC2W5SKZanrC6i4HsJqlajw/dZw==}
    engines: {node: '>= 0.4'}

  shebang-command@2.0.0:
    resolution: {integrity: sha512-kHxr2zZpYtdmrN1qDjrrX/Z1rR1kG8Dx+gkpK1G4eXmvXswmcE1hTWBWYUzlraYw1/yZp6YuDY77YtvbN0dmDA==}
    engines: {node: '>=8'}

  shebang-regex@3.0.0:
    resolution: {integrity: sha512-7++dFhtcx3353uBaq8DDR4NuxBetBzC7ZQOhmTQInHEd6bSrXdiEyzCvG07Z44UYdLShWUyXt5M/yhz8ekcb1A==}
    engines: {node: '>=8'}

  side-channel-list@1.0.0:
    resolution: {integrity: sha512-FCLHtRD/gnpCiCHEiJLOwdmFP+wzCmDEkc9y7NsYxeF4u7Btsn1ZuwgwJGxImImHicJArLP4R0yX4c2KCrMrTA==}
    engines: {node: '>= 0.4'}

  side-channel-map@1.0.1:
    resolution: {integrity: sha512-VCjCNfgMsby3tTdo02nbjtM/ewra6jPHmpThenkTYh8pG9ucZ/1P8So4u4FGBek/BjpOVsDCMoLA/iuBKIFXRA==}
    engines: {node: '>= 0.4'}

  side-channel-weakmap@1.0.2:
    resolution: {integrity: sha512-WPS/HvHQTYnHisLo9McqBHOJk2FkHO/tlpvldyrnem4aeQp4hai3gythswg6p01oSoTl58rcpiFAjF2br2Ak2A==}
    engines: {node: '>= 0.4'}

  side-channel@1.1.0:
    resolution: {integrity: sha512-ZX99e6tRweoUXqR+VBrslhda51Nh5MTQwou5tnUDgbtyM0dBgmhEDtWGP/xbKn6hqfPRHujUNwz5fy/wbbhnpw==}
    engines: {node: '>= 0.4'}

  siginfo@2.0.0:
    resolution: {integrity: sha512-ybx0WO1/8bSBLEWXZvEd7gMW3Sn3JFlW3TvX1nREbDLRNQNaeNN8WK0meBwPdAaOI7TtRRRJn/Es1zhrrCHu7g==}

  signal-exit@4.1.0:
    resolution: {integrity: sha512-bzyZ1e88w9O1iNJbKnOlvYTrWPDl46O1bG0D3XInv+9tkPrxrN8jUUTiFlDkkmKWgn1M6CfIA13SuGqOa9Korw==}
    engines: {node: '>=14'}

  smob@1.5.0:
    resolution: {integrity: sha512-g6T+p7QO8npa+/hNx9ohv1E5pVCmWrVCUzUXJyLdMmftX6ER0oiWY/w9knEonLpnOp6b6FenKnMfR8gqwWdwig==}

  source-map-js@1.2.1:
    resolution: {integrity: sha512-UXWMKhLOwVKb728IUtQPXxfYU+usdybtUrK/8uGE8CQMvrhOpwvzDBwj0QhSL7MQc7vIsISBG8VQ8+IDQxpfQA==}
    engines: {node: '>=0.10.0'}

  source-map-support@0.5.21:
    resolution: {integrity: sha512-uBHU3L3czsIyYXKX88fdrGovxdSCoTGDRZ6SYXtSRxLZUzHg5P/66Ht6uoUlHu9EZod+inXhKo3qQgwXUT/y1w==}

  source-map@0.6.1:
    resolution: {integrity: sha512-UjgapumWlbMhkBgzT7Ykc5YXUT46F0iKu8SGXq0bcwP5dz/h0Plj6enJqjz1Zbq2l5WaqYnrVbwWOWMyF3F47g==}
    engines: {node: '>=0.10.0'}

  source-map@0.8.0-beta.0:
    resolution: {integrity: sha512-2ymg6oRBpebeZi9UUNsgQ89bhx01TcTkmNTGnNO88imTmbSgy4nfujrgVEFKWpMTEGA11EDkTt7mqObTPdigIA==}
    engines: {node: '>= 8'}
    deprecated: The work that was done in this beta branch won't be included in future versions

  sourcemap-codec@1.4.8:
    resolution: {integrity: sha512-9NykojV5Uih4lgo5So5dtw+f0JgJX30KCNI8gwhz2J9A15wD0Ml6tjHKwf6fTSa6fAdVBdZeNOs9eJ71qCk8vA==}
    deprecated: Please use @jridgewell/sourcemap-codec instead

  stackback@0.0.2:
    resolution: {integrity: sha512-1XMJE5fQo1jGH6Y/7ebnwPOBEkIEnT4QF32d5R1+VXdXveM0IBMJt8zfaxX1P3QhVwrYe+576+jkANtSS2mBbw==}

  std-env@3.10.0:
    resolution: {integrity: sha512-5GS12FdOZNliM5mAOxFRg7Ir0pWz8MdpYm6AY6VPkGpbA7ZzmbzNcBJQ0GPvvyWgcY7QAhCgf9Uy89I03faLkg==}

  stop-iteration-iterator@1.1.0:
    resolution: {integrity: sha512-eLoXW/DHyl62zxY4SCaIgnRhuMr6ri4juEYARS8E6sCEqzKpOiE521Ucofdx+KnDZl5xmvGYaaKCk5FEOxJCoQ==}
    engines: {node: '>= 0.4'}

  string-width@4.2.3:
    resolution: {integrity: sha512-wKyQRQpjJ0sIp62ErSZdGsjMJWsap5oRNihHhu6G7JVO/9jIB6UyevL+tXuOqrng8j/cxKTWyWUwvSTriiZz/g==}
    engines: {node: '>=8'}

  string-width@5.1.2:
    resolution: {integrity: sha512-HnLOCR3vjcY8beoNLtcjZ5/nxn2afmME6lhrDrebokqMap+XbeW8n9TXpPDOqdGK5qcI3oT0GKTW6wC7EMiVqA==}
    engines: {node: '>=12'}

  string.prototype.matchall@4.0.12:
    resolution: {integrity: sha512-6CC9uyBL+/48dYizRf7H7VAYCMCNTBeM78x/VTUe9bFEaxBepPJDa1Ow99LqI/1yF7kuy7Q3cQsYMrcjGUcskA==}
    engines: {node: '>= 0.4'}

  string.prototype.trim@1.2.10:
    resolution: {integrity: sha512-Rs66F0P/1kedk5lyYyH9uBzuiI/kNRmwJAR9quK6VOtIpZ2G+hMZd+HQbbv25MgCA6gEffoMZYxlTod4WcdrKA==}
    engines: {node: '>= 0.4'}

  string.prototype.trimend@1.0.9:
    resolution: {integrity: sha512-G7Ok5C6E/j4SGfyLCloXTrngQIQU3PWtXGst3yM7Bea9FRURf1S42ZHlZZtsNque2FN2PoUhfZXYLNWwEr4dLQ==}
    engines: {node: '>= 0.4'}

  string.prototype.trimstart@1.0.8:
    resolution: {integrity: sha512-UXSH262CSZY1tfu3G3Secr6uGLCFVPMhIqHjlgCUtCCcgihYc/xKs9djMTMUOb2j1mVSeU8EU6NWc/iQKU6Gfg==}
    engines: {node: '>= 0.4'}

  stringify-object@3.3.0:
    resolution: {integrity: sha512-rHqiFh1elqCQ9WPLIC8I0Q/g/wj5J1eMkyoiD6eoQApWHP0FtlK7rqnhmabL5VUY9JQCcqwwvlOaSuutekgyrw==}
    engines: {node: '>=4'}

  strip-ansi@6.0.1:
    resolution: {integrity: sha512-Y38VPSHcqkFrCpFnQ9vuSXmquuv5oXOKpGeT6aGrr3o3Gc9AlVa6JBfUSOCnbxGGZF+/0ooI7KrPuUSztUdU5A==}
    engines: {node: '>=8'}

  strip-ansi@7.1.2:
    resolution: {integrity: sha512-gmBGslpoQJtgnMAvOVqGZpEz9dyoKTCzy2nfz/n8aIFhN/jCE/rCmcxabB6jOOHV+0WNnylOxaxBQPSvcWklhA==}
    engines: {node: '>=12'}

  strip-comments@2.0.1:
    resolution: {integrity: sha512-ZprKx+bBLXv067WTCALv8SSz5l2+XhpYCsVtSqlMnkAXMWDq+/ekVbl1ghqP9rUHTzv6sm/DwCOiYutU/yp1fw==}
    engines: {node: '>=10'}

  strip-json-comments@3.1.1:
    resolution: {integrity: sha512-6fPc+R4ihwqP6N/aIv2f1gMH8lOVtWQHoqC4yK6oSDVVocumAsfCqjkXnqiYMhmMwS/mEHLp7Vehlt3ql6lEig==}
    engines: {node: '>=8'}

  sucrase@3.35.0:
    resolution: {integrity: sha512-8EbVDiu9iN/nESwxeSxDKe0dunta1GOlHufmSSXxMD2z2/tMZpDMpvXQGsc+ajGo8y2uYUmixaSRUc/QPoQ0GA==}
    engines: {node: '>=16 || 14 >=14.17'}
    hasBin: true

  supports-color@7.2.0:
    resolution: {integrity: sha512-qpCAvRl9stuOHveKsn7HncJRvv501qIacKzQlO/+Lwxc9+0q2wLyv4Dfvt80/DPn2pqOBsJdDiogXGR9+OvwRw==}
    engines: {node: '>=8'}

  supports-preserve-symlinks-flag@1.0.0:
    resolution: {integrity: sha512-ot0WnXS9fgdkgIcePe6RHNk1WA8+muPa6cSjeR3V8K27q9BB1rTE3R1p7Hv0z1ZyAc8s6Vvv8DIyWf681MAt0w==}
    engines: {node: '>= 0.4'}

  tailwind-merge@3.3.1:
    resolution: {integrity: sha512-gBXpgUm/3rp1lMZZrM/w7D8GKqshif0zAymAhbCyIt8KMe+0v9DQ7cdYLR4FHH/cKpdTXb+A/tKKU3eolfsI+g==}

  tailwindcss@3.4.18:
    resolution: {integrity: sha512-6A2rnmW5xZMdw11LYjhcI5846rt9pbLSabY5XPxo+XWdxwZaFEn47Go4NzFiHu9sNNmr/kXivP1vStfvMaK1GQ==}
    engines: {node: '>=14.0.0'}
    hasBin: true

  temp-dir@2.0.0:
    resolution: {integrity: sha512-aoBAniQmmwtcKp/7BzsH8Cxzv8OL736p7v1ihGb5e9DJ9kTwGWHrQrVB5+lfVDzfGrdRzXch+ig7LHaY1JTOrg==}
    engines: {node: '>=8'}

  tempy@0.6.0:
    resolution: {integrity: sha512-G13vtMYPT/J8A4X2SjdtBTphZlrp1gKv6hZiOjw14RCWg6GbHuQBGtjlx75xLbYV/wEc0D7G5K4rxKP/cXk8Bw==}
    engines: {node: '>=10'}

  terser@5.44.0:
    resolution: {integrity: sha512-nIVck8DK+GM/0Frwd+nIhZ84pR/BX7rmXMfYwyg+Sri5oGVE99/E3KvXqpC2xHFxyqXyGHTKBSioxxplrO4I4w==}
    engines: {node: '>=10'}
    hasBin: true

  thenify-all@1.6.0:
    resolution: {integrity: sha512-RNxQH/qI8/t3thXJDwcstUO4zeqo64+Uy/+sNVRBx4Xn2OX+OZ9oP+iJnNFqplFra2ZUVeKCSa2oVWi3T4uVmA==}
    engines: {node: '>=0.8'}

  thenify@3.3.1:
    resolution: {integrity: sha512-RVZSIV5IG10Hk3enotrhvz0T9em6cyHBLkH/YAZuKqd8hRkKhSfCGIcP2KUY0EPxndzANBmNllzWPwak+bheSw==}

  tinybench@2.9.0:
    resolution: {integrity: sha512-0+DUvqWMValLmha6lr4kD8iAMK1HzV0/aKnCtWb9v9641TnP/MFb7Pc2bxoxQjTXAErryXVgUOfv2YqNllqGeg==}

  tinyexec@0.3.2:
    resolution: {integrity: sha512-KQQR9yN7R5+OSwaK0XQoj22pwHoTlgYqmUscPYoknOoWCWfj/5/ABTMRi69FrKU5ffPVh5QcFikpWJI/P1ocHA==}

  tinyglobby@0.2.15:
    resolution: {integrity: sha512-j2Zq4NyQYG5XMST4cbs02Ak8iJUdxRM0XI5QyxXuZOzKOINmWurp3smXu3y5wDcJrptwpSjgXHzIQxR0omXljQ==}
    engines: {node: '>=12.0.0'}

  tinypool@1.1.1:
    resolution: {integrity: sha512-Zba82s87IFq9A9XmjiX5uZA/ARWDrB03OHlq+Vw1fSdt0I+4/Kutwy8BP4Y/y/aORMo61FQ0vIb5j44vSo5Pkg==}
    engines: {node: ^18.0.0 || >=20.0.0}

  tinyrainbow@1.2.0:
    resolution: {integrity: sha512-weEDEq7Z5eTHPDh4xjX789+fHfF+P8boiFB+0vbWzpbnbsEr/GRaohi/uMKxg8RZMXnl1ItAi/IUHWMsjDV7kQ==}
    engines: {node: '>=14.0.0'}

  tinyspy@3.0.2:
    resolution: {integrity: sha512-n1cw8k1k0x4pgA2+9XrOkFydTerNcJ1zWCO5Nn9scWHTD+5tp8dghT2x1uduQePZTZgd3Tupf+x9BxJjeJi77Q==}
    engines: {node: '>=14.0.0'}

  to-regex-range@5.0.1:
    resolution: {integrity: sha512-65P7iz6X5yEr1cwcgvQxbbIw7Uk3gOy5dIdtZ4rDveLqhrdJP+Li/Hx6tyK0NEb+2GCyneCMJiGqrADCSNk8sQ==}
    engines: {node: '>=8.0'}

  tr46@1.0.1:
    resolution: {integrity: sha512-dTpowEjclQ7Kgx5SdBkqRzVhERQXov8/l9Ft9dVM9fmg0W0KQSVaXX9T4i6twCPNtYiZM53lpSSUAwJbFPOHxA==}

  ts-api-utils@2.1.0:
    resolution: {integrity: sha512-CUgTZL1irw8u29bzrOD/nH85jqyc74D6SshFgujOIA7osm2Rz7dYH77agkx7H4FBNxDq7Cjf+IjaX/8zwFW+ZQ==}
    engines: {node: '>=18.12'}
    peerDependencies:
      typescript: '>=4.8.4'

  ts-interface-checker@0.1.13:
    resolution: {integrity: sha512-Y/arvbn+rrz3JCKl9C4kVNfTfSm2/mEp5FSz5EsZSANGPSlQrpRI5M4PKF+mJnE52jOO90PnPSc3Ur3bTQw0gA==}

  tslib@2.8.1:
    resolution: {integrity: sha512-oJFu94HQb+KVduSUQL7wnpmqnfmLsOA/nAh6b6EH0wCEoK0/mPeXU6c3wKDV83MkOuHPRHtSXKKU99IBazS/2w==}

  type-check@0.4.0:
    resolution: {integrity: sha512-XleUoc9uwGXqjWwXaUTZAmzMcFZ5858QA2vvx1Ur5xIcixXIP+8LnFDgRplU30us6teqdlskFfu+ae4K79Ooew==}
    engines: {node: '>= 0.8.0'}

  type-fest@0.16.0:
    resolution: {integrity: sha512-eaBzG6MxNzEn9kiwvtre90cXaNLkmadMWa1zQMs3XORCXNbsH/OewwbxC5ia9dCxIxnTAsSxXJaa/p5y8DlvJg==}
    engines: {node: '>=10'}

  typed-array-buffer@1.0.3:
    resolution: {integrity: sha512-nAYYwfY3qnzX30IkA6AQZjVbtK6duGontcQm1WSG1MD94YLqK0515GNApXkoxKOWMusVssAHWLh9SeaoefYFGw==}
    engines: {node: '>= 0.4'}

  typed-array-byte-length@1.0.3:
    resolution: {integrity: sha512-BaXgOuIxz8n8pIq3e7Atg/7s+DpiYrxn4vdot3w9KbnBhcRQq6o3xemQdIfynqSeXeDrF32x+WvfzmOjPiY9lg==}
    engines: {node: '>= 0.4'}

  typed-array-byte-offset@1.0.4:
    resolution: {integrity: sha512-bTlAFB/FBYMcuX81gbL4OcpH5PmlFHqlCCpAl8AlEzMz5k53oNDvN8p1PNOWLEmI2x4orp3raOFB51tv9X+MFQ==}
    engines: {node: '>= 0.4'}

  typed-array-length@1.0.7:
    resolution: {integrity: sha512-3KS2b+kL7fsuk/eJZ7EQdnEmQoaho/r6KUef7hxvltNA5DR8NAUM+8wJMbJyZ4G9/7i3v5zPBIMN5aybAh2/Jg==}
    engines: {node: '>= 0.4'}

  typescript-eslint@8.46.1:
    resolution: {integrity: sha512-VHgijW803JafdSsDO8I761r3SHrgk4T00IdyQ+/UsthtgPRsBWQLqoSxOolxTpxRKi1kGXK0bSz4CoAc9ObqJA==}
    engines: {node: ^18.18.0 || ^20.9.0 || >=21.1.0}
    peerDependencies:
      eslint: ^8.57.0 || ^9.0.0
      typescript: '>=4.8.4 <6.0.0'

  typescript@5.9.3:
    resolution: {integrity: sha512-jl1vZzPDinLr9eUt3J/t7V6FgNEw9QjvBPdysz9KfQDD41fQrC2Y4vKQdiaUpFT4bXlb1RHhLpp8wtm6M5TgSw==}
    engines: {node: '>=14.17'}
    hasBin: true

  unbox-primitive@1.1.0:
    resolution: {integrity: sha512-nWJ91DjeOkej/TA8pXQ3myruKpKEYgqvpw9lz4OPHj/NWFNluYrjbz9j01CJ8yKQd2g4jFoOkINCTW2I5LEEyw==}
    engines: {node: '>= 0.4'}

  undici-types@7.14.0:
    resolution: {integrity: sha512-QQiYxHuyZ9gQUIrmPo3IA+hUl4KYk8uSA7cHrcKd/l3p1OTpZcM0Tbp9x7FAtXdAYhlasd60ncPpgu6ihG6TOA==}

  unicode-canonical-property-names-ecmascript@2.0.1:
    resolution: {integrity: sha512-dA8WbNeb2a6oQzAQ55YlT5vQAWGV9WXOsi3SskE3bcCdM0P4SDd+24zS/OCacdRq5BkdsRj9q3Pg6YyQoxIGqg==}
    engines: {node: '>=4'}

  unicode-match-property-ecmascript@2.0.0:
    resolution: {integrity: sha512-5kaZCrbp5mmbz5ulBkDkbY0SsPOjKqVS35VpL9ulMPfSl0J0Xsm+9Evphv9CoIZFwre7aJoa94AY6seMKGVN5Q==}
    engines: {node: '>=4'}

  unicode-match-property-value-ecmascript@2.2.1:
    resolution: {integrity: sha512-JQ84qTuMg4nVkx8ga4A16a1epI9H6uTXAknqxkGF/aFfRLw1xC/Bp24HNLaZhHSkWd3+84t8iXnp1J0kYcZHhg==}
    engines: {node: '>=4'}

  unicode-property-aliases-ecmascript@2.2.0:
    resolution: {integrity: sha512-hpbDzxUY9BFwX+UeBnxv3Sh1q7HFxj48DTmXchNgRa46lO8uj3/1iEn3MiNUYTg1g9ctIqXCCERn8gYZhHC5lQ==}
    engines: {node: '>=4'}

  unique-string@2.0.0:
    resolution: {integrity: sha512-uNaeirEPvpZWSgzwsPGtU2zVSTrn/8L5q/IexZmH0eH6SA73CmAA5U4GwORTxQAZs95TAXLNqeLoPPNO5gZfWg==}
    engines: {node: '>=8'}

  universalify@2.0.1:
    resolution: {integrity: sha512-gptHNQghINnc/vTGIk0SOFGFNXw7JVrlRUtConJRlvaw6DuX0wO5Jeko9sWrMBhh+PsYAZ7oXAiOnf/UKogyiw==}
    engines: {node: '>= 10.0.0'}

  upath@1.2.0:
    resolution: {integrity: sha512-aZwGpamFO61g3OlfT7OQCHqhGnW43ieH9WZeP7QxN/G/jS4jfqUkZxoryvJgVPEcrl5NL/ggHsSmLMHuH64Lhg==}
    engines: {node: '>=4'}

  update-browserslist-db@1.1.3:
    resolution: {integrity: sha512-UxhIZQ+QInVdunkDAaiazvvT/+fXL5Osr0JZlJulepYu6Jd7qJtDZjlur0emRlT71EN3ScPoE7gvsuIKKNavKw==}
    hasBin: true
    peerDependencies:
      browserslist: '>= 4.21.0'

  uri-js@4.4.1:
    resolution: {integrity: sha512-7rKUyy33Q1yc98pQ1DAmLtwX109F7TIfWlW1Ydo8Wl1ii1SeHieeh0HHfPeL2fMXK6z0s8ecKs9frCuLJvndBg==}

  util-deprecate@1.0.2:
    resolution: {integrity: sha512-EPD5q1uXyFxJpCrLnCc1nHnq3gOa6DZBocAIiI2TaSCA7VCJ1UJDMagCzIkXNsUYfD1daK//LTEQ8xiIbrHtcw==}

  vite-node@2.1.9:
    resolution: {integrity: sha512-AM9aQ/IPrW/6ENLQg3AGY4K1N2TGZdR5e4gu/MmmR2xR3Ll1+dib+nook92g4TV3PXVyeyxdWwtaCAiUL0hMxA==}
    engines: {node: ^18.0.0 || >=20.0.0}
    hasBin: true

  vite-plugin-pwa@1.1.0:
    resolution: {integrity: sha512-VsSpdubPzXhHWVINcSx6uHRMpOHVHQcHsef1QgkOlEoaIDAlssFEW88LBq1a59BuokAhsh2kUDJbaX1bZv4Bjw==}
    engines: {node: '>=16.0.0'}
    peerDependencies:
      '@vite-pwa/assets-generator': ^1.0.0
      vite: ^3.1.0 || ^4.0.0 || ^5.0.0 || ^6.0.0 || ^7.0.0
      workbox-build: ^7.3.0
      workbox-window: ^7.3.0
    peerDependenciesMeta:
      '@vite-pwa/assets-generator':
        optional: true

  vite@5.4.20:
    resolution: {integrity: sha512-j3lYzGC3P+B5Yfy/pfKNgVEg4+UtcIJcVRt2cDjIOmhLourAqPqf8P7acgxeiSgUB7E3p2P8/3gNIgDLpwzs4g==}
    engines: {node: ^18.0.0 || >=20.0.0}
    hasBin: true
    peerDependencies:
      '@types/node': ^18.0.0 || >=20.0.0
      less: '*'
      lightningcss: ^1.21.0
      sass: '*'
      sass-embedded: '*'
      stylus: '*'
      sugarss: '*'
      terser: ^5.4.0
    peerDependenciesMeta:
      '@types/node':
        optional: true
      less:
        optional: true
      lightningcss:
        optional: true
      sass:
        optional: true
      sass-embedded:
        optional: true
      stylus:
        optional: true
      sugarss:
        optional: true
      terser:
        optional: true

  vite@7.1.9:
    resolution: {integrity: sha512-4nVGliEpxmhCL8DslSAUdxlB6+SMrhB0a1v5ijlh1xB1nEPuy1mxaHxysVucLHuWryAxLWg6a5ei+U4TLn/rFg==}
    engines: {node: ^20.19.0 || >=22.12.0}
    hasBin: true
    peerDependencies:
      '@types/node': ^20.19.0 || >=22.12.0
      jiti: '>=1.21.0'
      less: ^4.0.0
      lightningcss: ^1.21.0
      sass: ^1.70.0
      sass-embedded: ^1.70.0
      stylus: '>=0.54.8'
      sugarss: ^5.0.0
      terser: ^5.16.0
      tsx: ^4.8.1
      yaml: ^2.4.2
    peerDependenciesMeta:
      '@types/node':
        optional: true
      jiti:
        optional: true
      less:
        optional: true
      lightningcss:
        optional: true
      sass:
        optional: true
      sass-embedded:
        optional: true
      stylus:
        optional: true
      sugarss:
        optional: true
      terser:
        optional: true
      tsx:
        optional: true
      yaml:
        optional: true

  vitest@2.1.9:
    resolution: {integrity: sha512-MSmPM9REYqDGBI8439mA4mWhV5sKmDlBKWIYbA3lRb2PTHACE0mgKwA8yQ2xq9vxDTuk4iPrECBAEW2aoFXY0Q==}
    engines: {node: ^18.0.0 || >=20.0.0}
    hasBin: true
    peerDependencies:
      '@edge-runtime/vm': '*'
      '@types/node': ^18.0.0 || >=20.0.0
      '@vitest/browser': 2.1.9
      '@vitest/ui': 2.1.9
      happy-dom: '*'
      jsdom: '*'
    peerDependenciesMeta:
      '@edge-runtime/vm':
        optional: true
      '@types/node':
        optional: true
      '@vitest/browser':
        optional: true
      '@vitest/ui':
        optional: true
      happy-dom:
        optional: true
      jsdom:
        optional: true

  web-vitals@4.2.4:
    resolution: {integrity: sha512-r4DIlprAGwJ7YM11VZp4R884m0Vmgr6EAKe3P+kO0PPj3Unqyvv59rczf6UiGcb9Z8QxZVcqKNwv/g0WNdWwsw==}

  webidl-conversions@4.0.2:
    resolution: {integrity: sha512-YQ+BmxuTgd6UXZW3+ICGfyqRyHXVlD5GtQr5+qjiNW7bF0cqrzX500HVXPBOvgXb5YnzDd+h0zqyv61KUD7+Sg==}

  websocket-driver@0.7.4:
    resolution: {integrity: sha512-b17KeDIQVjvb0ssuSDF2cYXSg2iztliJ4B9WdsuB6J952qCPKmnVq4DyW5motImXHDC1cBT/1UezrJVsKw5zjg==}
    engines: {node: '>=0.8.0'}

  websocket-extensions@0.1.4:
    resolution: {integrity: sha512-OqedPIGOfsDlo31UNwYbCFMSaO9m9G/0faIHj5/dZFDMFqPTcx6UwqyOy3COEaEOg/9VsGIpdqn62W5KhoKSpg==}
    engines: {node: '>=0.8.0'}

  whatwg-url@7.1.0:
    resolution: {integrity: sha512-WUu7Rg1DroM7oQvGWfOiAK21n74Gg+T4elXEQYkOhtyLeWiJFoOGLXPKI/9gzIie9CtwVLm8wtw6YJdKyxSjeg==}

  which-boxed-primitive@1.1.1:
    resolution: {integrity: sha512-TbX3mj8n0odCBFVlY8AxkqcHASw3L60jIuF8jFP78az3C2YhmGvqbHBpAjTRH2/xqYunrJ9g1jSyjCjpoWzIAA==}
    engines: {node: '>= 0.4'}

  which-builtin-type@1.2.1:
    resolution: {integrity: sha512-6iBczoX+kDQ7a3+YJBnh3T+KZRxM/iYNPXicqk66/Qfm1b93iu+yOImkg0zHbj5LNOcNv1TEADiZ0xa34B4q6Q==}
    engines: {node: '>= 0.4'}

  which-collection@1.0.2:
    resolution: {integrity: sha512-K4jVyjnBdgvc86Y6BkaLZEN933SwYOuBFkdmBu9ZfkcAbdVbpITnDmjvZ/aQjRXQrv5EPkTnD1s39GiiqbngCw==}
    engines: {node: '>= 0.4'}

  which-typed-array@1.1.19:
    resolution: {integrity: sha512-rEvr90Bck4WZt9HHFC4DJMsjvu7x+r6bImz0/BrbWb7A2djJ8hnZMrWnHo9F8ssv0OMErasDhftrfROTyqSDrw==}
    engines: {node: '>= 0.4'}

  which@2.0.2:
    resolution: {integrity: sha512-BLI3Tl1TW3Pvl70l3yq3Y64i+awpwXqsGBYWkkqMtnbXgrMD+yj7rhW0kuEDxzJaYXGjEW5ogapKNMEKNMjibA==}
    engines: {node: '>= 8'}
    hasBin: true

  why-is-node-running@2.3.0:
    resolution: {integrity: sha512-hUrmaWBdVDcxvYqnyh09zunKzROWjbZTiNy8dBEjkS7ehEDQibXJ7XvlmtbwuTclUiIyN+CyXQD4Vmko8fNm8w==}
    engines: {node: '>=8'}
    hasBin: true

  word-wrap@1.2.5:
    resolution: {integrity: sha512-BN22B5eaMMI9UMtjrGd5g5eCYPpCPDUy0FJXbYsaT5zYxjFOckS53SQDE3pWkVoWpHXVb3BrYcEN4Twa55B5cA==}
    engines: {node: '>=0.10.0'}

  workbox-background-sync@7.3.0:
    resolution: {integrity: sha512-PCSk3eK7Mxeuyatb22pcSx9dlgWNv3+M8PqPaYDokks8Y5/FX4soaOqj3yhAZr5k6Q5JWTOMYgaJBpbw11G9Eg==}

  workbox-broadcast-update@7.3.0:
    resolution: {integrity: sha512-T9/F5VEdJVhwmrIAE+E/kq5at2OY6+OXXgOWQevnubal6sO92Gjo24v6dCVwQiclAF5NS3hlmsifRrpQzZCdUA==}

  workbox-build@7.3.0:
    resolution: {integrity: sha512-JGL6vZTPlxnlqZRhR/K/msqg3wKP+m0wfEUVosK7gsYzSgeIxvZLi1ViJJzVL7CEeI8r7rGFV973RiEqkP3lWQ==}
    engines: {node: '>=16.0.0'}

  workbox-cacheable-response@7.3.0:
    resolution: {integrity: sha512-eAFERIg6J2LuyELhLlmeRcJFa5e16Mj8kL2yCDbhWE+HUun9skRQrGIFVUagqWj4DMaaPSMWfAolM7XZZxNmxA==}

  workbox-core@7.3.0:
    resolution: {integrity: sha512-Z+mYrErfh4t3zi7NVTvOuACB0A/jA3bgxUN3PwtAVHvfEsZxV9Iju580VEETug3zYJRc0Dmii/aixI/Uxj8fmw==}

  workbox-expiration@7.3.0:
    resolution: {integrity: sha512-lpnSSLp2BM+K6bgFCWc5bS1LR5pAwDWbcKt1iL87/eTSJRdLdAwGQznZE+1czLgn/X05YChsrEegTNxjM067vQ==}

  workbox-google-analytics@7.3.0:
    resolution: {integrity: sha512-ii/tSfFdhjLHZ2BrYgFNTrb/yk04pw2hasgbM70jpZfLk0vdJAXgaiMAWsoE+wfJDNWoZmBYY0hMVI0v5wWDbg==}

  workbox-navigation-preload@7.3.0:
    resolution: {integrity: sha512-fTJzogmFaTv4bShZ6aA7Bfj4Cewaq5rp30qcxl2iYM45YD79rKIhvzNHiFj1P+u5ZZldroqhASXwwoyusnr2cg==}

  workbox-precaching@7.3.0:
    resolution: {integrity: sha512-ckp/3t0msgXclVAYaNndAGeAoWQUv7Rwc4fdhWL69CCAb2UHo3Cef0KIUctqfQj1p8h6aGyz3w8Cy3Ihq9OmIw==}

  workbox-range-requests@7.3.0:
    resolution: {integrity: sha512-EyFmM1KpDzzAouNF3+EWa15yDEenwxoeXu9bgxOEYnFfCxns7eAxA9WSSaVd8kujFFt3eIbShNqa4hLQNFvmVQ==}

  workbox-recipes@7.3.0:
    resolution: {integrity: sha512-BJro/MpuW35I/zjZQBcoxsctgeB+kyb2JAP5EB3EYzePg8wDGoQuUdyYQS+CheTb+GhqJeWmVs3QxLI8EBP1sg==}

  workbox-routing@7.3.0:
    resolution: {integrity: sha512-ZUlysUVn5ZUzMOmQN3bqu+gK98vNfgX/gSTZ127izJg/pMMy4LryAthnYtjuqcjkN4HEAx1mdgxNiKJMZQM76A==}

  workbox-strategies@7.3.0:
    resolution: {integrity: sha512-tmZydug+qzDFATwX7QiEL5Hdf7FrkhjaF9db1CbB39sDmEZJg3l9ayDvPxy8Y18C3Y66Nrr9kkN1f/RlkDgllg==}

  workbox-streams@7.3.0:
    resolution: {integrity: sha512-SZnXucyg8x2Y61VGtDjKPO5EgPUG5NDn/v86WYHX+9ZqvAsGOytP0Jxp1bl663YUuMoXSAtsGLL+byHzEuMRpw==}

  workbox-sw@7.3.0:
    resolution: {integrity: sha512-aCUyoAZU9IZtH05mn0ACUpyHzPs0lMeJimAYkQkBsOWiqaJLgusfDCR+yllkPkFRxWpZKF8vSvgHYeG7LwhlmA==}

  workbox-window@7.3.0:
    resolution: {integrity: sha512-qW8PDy16OV1UBaUNGlTVcepzrlzyzNW/ZJvFQQs2j2TzGsg6IKjcpZC1RSquqQnTOafl5pCj5bGfAHlCjOOjdA==}

  wrap-ansi@7.0.0:
    resolution: {integrity: sha512-YVGIj2kamLSTxw6NsZjoBxfSwsn0ycdesmc4p+Q21c5zPuZ1pl+NfxVdxPtdHvmNVOQ6XSYG4AUtyt/Fi7D16Q==}
    engines: {node: '>=10'}

  wrap-ansi@8.1.0:
    resolution: {integrity: sha512-si7QWI6zUMq56bESFvagtmzMdGOtoxfR+Sez11Mobfc7tm+VkUckk9bW2UeffTGVUbOksxmSw0AA2gs8g71NCQ==}
    engines: {node: '>=12'}

  wrappy@1.0.2:
    resolution: {integrity: sha512-l4Sp/DRseor9wL6EvV2+TuQn63dMkPjZ/sp9XkghTEbV9KlPS1xUsZ3u7/IQO4wxtcFB4bgpQPRcR3QCvezPcQ==}

  y18n@5.0.8:
    resolution: {integrity: sha512-0pfFzegeDWJHJIAmTLRP2DwHjdF5s7jo9tuztdQxAhINCdvS+3nGINqPd00AphqJR/0LhANUS6/+7SCb98YOfA==}
    engines: {node: '>=10'}

  yallist@3.1.1:
    resolution: {integrity: sha512-a4UGQaWPH59mOXUYnAG2ewncQS4i4F43Tv3JoAM+s2VDAmS9NsK8GpDMLrCHPksFT7h3K6TOoUNn2pb7RoXx4g==}

  yargs-parser@21.1.1:
    resolution: {integrity: sha512-tVpsJW7DdjecAiFpbIB1e3qxIQsE6NoPc5/eTdrbbIC4h0LVsWhnoa3g+m2HclBIujHzsxZ4VJVA+GUuc2/LBw==}
    engines: {node: '>=12'}

  yargs@17.7.2:
    resolution: {integrity: sha512-7dSzzRQ++CKnNI/krKnYRV7JKKPUXMEh61soaHKg9mrWEhzFWhFnxPxGl+69cD1Ou63C13NUPCnmIcrvqCuM6w==}
    engines: {node: '>=12'}

  yocto-queue@0.1.0:
    resolution: {integrity: sha512-rVksvsnNCdJ/ohGc6xgPwyN8eheCxsiLM8mxuE/t/mOVqJewPuO1miLpTHQiRgTKCLexL4MeAFVagts7HmNZ2Q==}
    engines: {node: '>=10'}

  zod@4.1.12:
    resolution: {integrity: sha512-JInaHOamG8pt5+Ey8kGmdcAcg3OL9reK8ltczgHTAwNhMys/6ThXHityHxVV2p3fkw/c+MAvBHFVYHFZDmjMCQ==}

snapshots:

  '@alloc/quick-lru@5.2.0': {}

  '@apideck/better-ajv-errors@0.3.6(ajv@8.17.1)':
    dependencies:
      ajv: 8.17.1
      json-schema: 0.4.0
      jsonpointer: 5.0.1
      leven: 3.1.0

  '@babel/code-frame@7.27.1':
    dependencies:
      '@babel/helper-validator-identifier': 7.27.1
      js-tokens: 4.0.0
      picocolors: 1.1.1

  '@babel/compat-data@7.28.4': {}

  '@babel/core@7.28.4':
    dependencies:
      '@babel/code-frame': 7.27.1
      '@babel/generator': 7.28.3
      '@babel/helper-compilation-targets': 7.27.2
      '@babel/helper-module-transforms': 7.28.3(@babel/core@7.28.4)
      '@babel/helpers': 7.28.4
      '@babel/parser': 7.28.4
      '@babel/template': 7.27.2
      '@babel/traverse': 7.28.4
      '@babel/types': 7.28.4
      '@jridgewell/remapping': 2.3.5
      convert-source-map: 2.0.0
      debug: 4.4.3
      gensync: 1.0.0-beta.2
      json5: 2.2.3
      semver: 6.3.1
    transitivePeerDependencies:
      - supports-color

  '@babel/generator@7.28.3':
    dependencies:
      '@babel/parser': 7.28.4
      '@babel/types': 7.28.4
      '@jridgewell/gen-mapping': 0.3.13
      '@jridgewell/trace-mapping': 0.3.31
      jsesc: 3.1.0

  '@babel/helper-annotate-as-pure@7.27.3':
    dependencies:
      '@babel/types': 7.28.4

  '@babel/helper-compilation-targets@7.27.2':
    dependencies:
      '@babel/compat-data': 7.28.4
      '@babel/helper-validator-option': 7.27.1
      browserslist: 4.26.3
      lru-cache: 5.1.1
      semver: 6.3.1

  '@babel/helper-create-class-features-plugin@7.28.3(@babel/core@7.28.4)':
    dependencies:
      '@babel/core': 7.28.4
      '@babel/helper-annotate-as-pure': 7.27.3
      '@babel/helper-member-expression-to-functions': 7.27.1
      '@babel/helper-optimise-call-expression': 7.27.1
      '@babel/helper-replace-supers': 7.27.1(@babel/core@7.28.4)
      '@babel/helper-skip-transparent-expression-wrappers': 7.27.1
      '@babel/traverse': 7.28.4
      semver: 6.3.1
    transitivePeerDependencies:
      - supports-color

  '@babel/helper-create-regexp-features-plugin@7.27.1(@babel/core@7.28.4)':
    dependencies:
      '@babel/core': 7.28.4
      '@babel/helper-annotate-as-pure': 7.27.3
      regexpu-core: 6.4.0
      semver: 6.3.1

  '@babel/helper-define-polyfill-provider@0.6.5(@babel/core@7.28.4)':
    dependencies:
      '@babel/core': 7.28.4
      '@babel/helper-compilation-targets': 7.27.2
      '@babel/helper-plugin-utils': 7.27.1
      debug: 4.4.3
      lodash.debounce: 4.0.8
      resolve: 1.22.10
    transitivePeerDependencies:
      - supports-color

  '@babel/helper-globals@7.28.0': {}

  '@babel/helper-member-expression-to-functions@7.27.1':
    dependencies:
      '@babel/traverse': 7.28.4
      '@babel/types': 7.28.4
    transitivePeerDependencies:
      - supports-color

  '@babel/helper-module-imports@7.27.1':
    dependencies:
      '@babel/traverse': 7.28.4
      '@babel/types': 7.28.4
    transitivePeerDependencies:
      - supports-color

  '@babel/helper-module-transforms@7.28.3(@babel/core@7.28.4)':
    dependencies:
      '@babel/core': 7.28.4
      '@babel/helper-module-imports': 7.27.1
      '@babel/helper-validator-identifier': 7.27.1
      '@babel/traverse': 7.28.4
    transitivePeerDependencies:
      - supports-color

  '@babel/helper-optimise-call-expression@7.27.1':
    dependencies:
      '@babel/types': 7.28.4

  '@babel/helper-plugin-utils@7.27.1': {}

  '@babel/helper-remap-async-to-generator@7.27.1(@babel/core@7.28.4)':
    dependencies:
      '@babel/core': 7.28.4
      '@babel/helper-annotate-as-pure': 7.27.3
      '@babel/helper-wrap-function': 7.28.3
      '@babel/traverse': 7.28.4
    transitivePeerDependencies:
      - supports-color

  '@babel/helper-replace-supers@7.27.1(@babel/core@7.28.4)':
    dependencies:
      '@babel/core': 7.28.4
      '@babel/helper-member-expression-to-functions': 7.27.1
      '@babel/helper-optimise-call-expression': 7.27.1
      '@babel/traverse': 7.28.4
    transitivePeerDependencies:
      - supports-color

  '@babel/helper-skip-transparent-expression-wrappers@7.27.1':
    dependencies:
      '@babel/traverse': 7.28.4
      '@babel/types': 7.28.4
    transitivePeerDependencies:
      - supports-color

  '@babel/helper-string-parser@7.27.1': {}

  '@babel/helper-validator-identifier@7.27.1': {}

  '@babel/helper-validator-option@7.27.1': {}

  '@babel/helper-wrap-function@7.28.3':
    dependencies:
      '@babel/template': 7.27.2
      '@babel/traverse': 7.28.4
      '@babel/types': 7.28.4
    transitivePeerDependencies:
      - supports-color

  '@babel/helpers@7.28.4':
    dependencies:
      '@babel/template': 7.27.2
      '@babel/types': 7.28.4

  '@babel/parser@7.28.4':
    dependencies:
      '@babel/types': 7.28.4

  '@babel/plugin-bugfix-firefox-class-in-computed-class-key@7.27.1(@babel/core@7.28.4)':
    dependencies:
      '@babel/core': 7.28.4
      '@babel/helper-plugin-utils': 7.27.1
      '@babel/traverse': 7.28.4
    transitivePeerDependencies:
      - supports-color

  '@babel/plugin-bugfix-safari-class-field-initializer-scope@7.27.1(@babel/core@7.28.4)':
    dependencies:
      '@babel/core': 7.28.4
      '@babel/helper-plugin-utils': 7.27.1

  '@babel/plugin-bugfix-safari-id-destructuring-collision-in-function-expression@7.27.1(@babel/core@7.28.4)':
    dependencies:
      '@babel/core': 7.28.4
      '@babel/helper-plugin-utils': 7.27.1

  '@babel/plugin-bugfix-v8-spread-parameters-in-optional-chaining@7.27.1(@babel/core@7.28.4)':
    dependencies:
      '@babel/core': 7.28.4
      '@babel/helper-plugin-utils': 7.27.1
      '@babel/helper-skip-transparent-expression-wrappers': 7.27.1
      '@babel/plugin-transform-optional-chaining': 7.27.1(@babel/core@7.28.4)
    transitivePeerDependencies:
      - supports-color

  '@babel/plugin-bugfix-v8-static-class-fields-redefine-readonly@7.28.3(@babel/core@7.28.4)':
    dependencies:
      '@babel/core': 7.28.4
      '@babel/helper-plugin-utils': 7.27.1
      '@babel/traverse': 7.28.4
    transitivePeerDependencies:
      - supports-color

  '@babel/plugin-proposal-private-property-in-object@7.21.0-placeholder-for-preset-env.2(@babel/core@7.28.4)':
    dependencies:
      '@babel/core': 7.28.4

  '@babel/plugin-syntax-import-assertions@7.27.1(@babel/core@7.28.4)':
    dependencies:
      '@babel/core': 7.28.4
      '@babel/helper-plugin-utils': 7.27.1

  '@babel/plugin-syntax-import-attributes@7.27.1(@babel/core@7.28.4)':
    dependencies:
      '@babel/core': 7.28.4
      '@babel/helper-plugin-utils': 7.27.1

  '@babel/plugin-syntax-unicode-sets-regex@7.18.6(@babel/core@7.28.4)':
    dependencies:
      '@babel/core': 7.28.4
      '@babel/helper-create-regexp-features-plugin': 7.27.1(@babel/core@7.28.4)
      '@babel/helper-plugin-utils': 7.27.1

  '@babel/plugin-transform-arrow-functions@7.27.1(@babel/core@7.28.4)':
    dependencies:
      '@babel/core': 7.28.4
      '@babel/helper-plugin-utils': 7.27.1

  '@babel/plugin-transform-async-generator-functions@7.28.0(@babel/core@7.28.4)':
    dependencies:
      '@babel/core': 7.28.4
      '@babel/helper-plugin-utils': 7.27.1
      '@babel/helper-remap-async-to-generator': 7.27.1(@babel/core@7.28.4)
      '@babel/traverse': 7.28.4
    transitivePeerDependencies:
      - supports-color

  '@babel/plugin-transform-async-to-generator@7.27.1(@babel/core@7.28.4)':
    dependencies:
      '@babel/core': 7.28.4
      '@babel/helper-module-imports': 7.27.1
      '@babel/helper-plugin-utils': 7.27.1
      '@babel/helper-remap-async-to-generator': 7.27.1(@babel/core@7.28.4)
    transitivePeerDependencies:
      - supports-color

  '@babel/plugin-transform-block-scoped-functions@7.27.1(@babel/core@7.28.4)':
    dependencies:
      '@babel/core': 7.28.4
      '@babel/helper-plugin-utils': 7.27.1

  '@babel/plugin-transform-block-scoping@7.28.4(@babel/core@7.28.4)':
    dependencies:
      '@babel/core': 7.28.4
      '@babel/helper-plugin-utils': 7.27.1

  '@babel/plugin-transform-class-properties@7.27.1(@babel/core@7.28.4)':
    dependencies:
      '@babel/core': 7.28.4
      '@babel/helper-create-class-features-plugin': 7.28.3(@babel/core@7.28.4)
      '@babel/helper-plugin-utils': 7.27.1
    transitivePeerDependencies:
      - supports-color

  '@babel/plugin-transform-class-static-block@7.28.3(@babel/core@7.28.4)':
    dependencies:
      '@babel/core': 7.28.4
      '@babel/helper-create-class-features-plugin': 7.28.3(@babel/core@7.28.4)
      '@babel/helper-plugin-utils': 7.27.1
    transitivePeerDependencies:
      - supports-color

  '@babel/plugin-transform-classes@7.28.4(@babel/core@7.28.4)':
    dependencies:
      '@babel/core': 7.28.4
      '@babel/helper-annotate-as-pure': 7.27.3
      '@babel/helper-compilation-targets': 7.27.2
      '@babel/helper-globals': 7.28.0
      '@babel/helper-plugin-utils': 7.27.1
      '@babel/helper-replace-supers': 7.27.1(@babel/core@7.28.4)
      '@babel/traverse': 7.28.4
    transitivePeerDependencies:
      - supports-color

  '@babel/plugin-transform-computed-properties@7.27.1(@babel/core@7.28.4)':
    dependencies:
      '@babel/core': 7.28.4
      '@babel/helper-plugin-utils': 7.27.1
      '@babel/template': 7.27.2

  '@babel/plugin-transform-destructuring@7.28.0(@babel/core@7.28.4)':
    dependencies:
      '@babel/core': 7.28.4
      '@babel/helper-plugin-utils': 7.27.1
      '@babel/traverse': 7.28.4
    transitivePeerDependencies:
      - supports-color

  '@babel/plugin-transform-dotall-regex@7.27.1(@babel/core@7.28.4)':
    dependencies:
      '@babel/core': 7.28.4
      '@babel/helper-create-regexp-features-plugin': 7.27.1(@babel/core@7.28.4)
      '@babel/helper-plugin-utils': 7.27.1

  '@babel/plugin-transform-duplicate-keys@7.27.1(@babel/core@7.28.4)':
    dependencies:
      '@babel/core': 7.28.4
      '@babel/helper-plugin-utils': 7.27.1

  '@babel/plugin-transform-duplicate-named-capturing-groups-regex@7.27.1(@babel/core@7.28.4)':
    dependencies:
      '@babel/core': 7.28.4
      '@babel/helper-create-regexp-features-plugin': 7.27.1(@babel/core@7.28.4)
      '@babel/helper-plugin-utils': 7.27.1

  '@babel/plugin-transform-dynamic-import@7.27.1(@babel/core@7.28.4)':
    dependencies:
      '@babel/core': 7.28.4
      '@babel/helper-plugin-utils': 7.27.1

  '@babel/plugin-transform-explicit-resource-management@7.28.0(@babel/core@7.28.4)':
    dependencies:
      '@babel/core': 7.28.4
      '@babel/helper-plugin-utils': 7.27.1
      '@babel/plugin-transform-destructuring': 7.28.0(@babel/core@7.28.4)
    transitivePeerDependencies:
      - supports-color

  '@babel/plugin-transform-exponentiation-operator@7.27.1(@babel/core@7.28.4)':
    dependencies:
      '@babel/core': 7.28.4
      '@babel/helper-plugin-utils': 7.27.1

  '@babel/plugin-transform-export-namespace-from@7.27.1(@babel/core@7.28.4)':
    dependencies:
      '@babel/core': 7.28.4
      '@babel/helper-plugin-utils': 7.27.1

  '@babel/plugin-transform-for-of@7.27.1(@babel/core@7.28.4)':
    dependencies:
      '@babel/core': 7.28.4
      '@babel/helper-plugin-utils': 7.27.1
      '@babel/helper-skip-transparent-expression-wrappers': 7.27.1
    transitivePeerDependencies:
      - supports-color

  '@babel/plugin-transform-function-name@7.27.1(@babel/core@7.28.4)':
    dependencies:
      '@babel/core': 7.28.4
      '@babel/helper-compilation-targets': 7.27.2
      '@babel/helper-plugin-utils': 7.27.1
      '@babel/traverse': 7.28.4
    transitivePeerDependencies:
      - supports-color

  '@babel/plugin-transform-json-strings@7.27.1(@babel/core@7.28.4)':
    dependencies:
      '@babel/core': 7.28.4
      '@babel/helper-plugin-utils': 7.27.1

  '@babel/plugin-transform-literals@7.27.1(@babel/core@7.28.4)':
    dependencies:
      '@babel/core': 7.28.4
      '@babel/helper-plugin-utils': 7.27.1

  '@babel/plugin-transform-logical-assignment-operators@7.27.1(@babel/core@7.28.4)':
    dependencies:
      '@babel/core': 7.28.4
      '@babel/helper-plugin-utils': 7.27.1

  '@babel/plugin-transform-member-expression-literals@7.27.1(@babel/core@7.28.4)':
    dependencies:
      '@babel/core': 7.28.4
      '@babel/helper-plugin-utils': 7.27.1

  '@babel/plugin-transform-modules-amd@7.27.1(@babel/core@7.28.4)':
    dependencies:
      '@babel/core': 7.28.4
      '@babel/helper-module-transforms': 7.28.3(@babel/core@7.28.4)
      '@babel/helper-plugin-utils': 7.27.1
    transitivePeerDependencies:
      - supports-color

  '@babel/plugin-transform-modules-commonjs@7.27.1(@babel/core@7.28.4)':
    dependencies:
      '@babel/core': 7.28.4
      '@babel/helper-module-transforms': 7.28.3(@babel/core@7.28.4)
      '@babel/helper-plugin-utils': 7.27.1
    transitivePeerDependencies:
      - supports-color

  '@babel/plugin-transform-modules-systemjs@7.27.1(@babel/core@7.28.4)':
    dependencies:
      '@babel/core': 7.28.4
      '@babel/helper-module-transforms': 7.28.3(@babel/core@7.28.4)
      '@babel/helper-plugin-utils': 7.27.1
      '@babel/helper-validator-identifier': 7.27.1
      '@babel/traverse': 7.28.4
    transitivePeerDependencies:
      - supports-color

  '@babel/plugin-transform-modules-umd@7.27.1(@babel/core@7.28.4)':
    dependencies:
      '@babel/core': 7.28.4
      '@babel/helper-module-transforms': 7.28.3(@babel/core@7.28.4)
      '@babel/helper-plugin-utils': 7.27.1
    transitivePeerDependencies:
      - supports-color

  '@babel/plugin-transform-named-capturing-groups-regex@7.27.1(@babel/core@7.28.4)':
    dependencies:
      '@babel/core': 7.28.4
      '@babel/helper-create-regexp-features-plugin': 7.27.1(@babel/core@7.28.4)
      '@babel/helper-plugin-utils': 7.27.1

  '@babel/plugin-transform-new-target@7.27.1(@babel/core@7.28.4)':
    dependencies:
      '@babel/core': 7.28.4
      '@babel/helper-plugin-utils': 7.27.1

  '@babel/plugin-transform-nullish-coalescing-operator@7.27.1(@babel/core@7.28.4)':
    dependencies:
      '@babel/core': 7.28.4
      '@babel/helper-plugin-utils': 7.27.1

  '@babel/plugin-transform-numeric-separator@7.27.1(@babel/core@7.28.4)':
    dependencies:
      '@babel/core': 7.28.4
      '@babel/helper-plugin-utils': 7.27.1

  '@babel/plugin-transform-object-rest-spread@7.28.4(@babel/core@7.28.4)':
    dependencies:
      '@babel/core': 7.28.4
      '@babel/helper-compilation-targets': 7.27.2
      '@babel/helper-plugin-utils': 7.27.1
      '@babel/plugin-transform-destructuring': 7.28.0(@babel/core@7.28.4)
      '@babel/plugin-transform-parameters': 7.27.7(@babel/core@7.28.4)
      '@babel/traverse': 7.28.4
    transitivePeerDependencies:
      - supports-color

  '@babel/plugin-transform-object-super@7.27.1(@babel/core@7.28.4)':
    dependencies:
      '@babel/core': 7.28.4
      '@babel/helper-plugin-utils': 7.27.1
      '@babel/helper-replace-supers': 7.27.1(@babel/core@7.28.4)
    transitivePeerDependencies:
      - supports-color

  '@babel/plugin-transform-optional-catch-binding@7.27.1(@babel/core@7.28.4)':
    dependencies:
      '@babel/core': 7.28.4
      '@babel/helper-plugin-utils': 7.27.1

  '@babel/plugin-transform-optional-chaining@7.27.1(@babel/core@7.28.4)':
    dependencies:
      '@babel/core': 7.28.4
      '@babel/helper-plugin-utils': 7.27.1
      '@babel/helper-skip-transparent-expression-wrappers': 7.27.1
    transitivePeerDependencies:
      - supports-color

  '@babel/plugin-transform-parameters@7.27.7(@babel/core@7.28.4)':
    dependencies:
      '@babel/core': 7.28.4
      '@babel/helper-plugin-utils': 7.27.1

  '@babel/plugin-transform-private-methods@7.27.1(@babel/core@7.28.4)':
    dependencies:
      '@babel/core': 7.28.4
      '@babel/helper-create-class-features-plugin': 7.28.3(@babel/core@7.28.4)
      '@babel/helper-plugin-utils': 7.27.1
    transitivePeerDependencies:
      - supports-color

  '@babel/plugin-transform-private-property-in-object@7.27.1(@babel/core@7.28.4)':
    dependencies:
      '@babel/core': 7.28.4
      '@babel/helper-annotate-as-pure': 7.27.3
      '@babel/helper-create-class-features-plugin': 7.28.3(@babel/core@7.28.4)
      '@babel/helper-plugin-utils': 7.27.1
    transitivePeerDependencies:
      - supports-color

  '@babel/plugin-transform-property-literals@7.27.1(@babel/core@7.28.4)':
    dependencies:
      '@babel/core': 7.28.4
      '@babel/helper-plugin-utils': 7.27.1

  '@babel/plugin-transform-react-jsx-self@7.27.1(@babel/core@7.28.4)':
    dependencies:
      '@babel/core': 7.28.4
      '@babel/helper-plugin-utils': 7.27.1

  '@babel/plugin-transform-react-jsx-source@7.27.1(@babel/core@7.28.4)':
    dependencies:
      '@babel/core': 7.28.4
      '@babel/helper-plugin-utils': 7.27.1

  '@babel/plugin-transform-regenerator@7.28.4(@babel/core@7.28.4)':
    dependencies:
      '@babel/core': 7.28.4
      '@babel/helper-plugin-utils': 7.27.1

  '@babel/plugin-transform-regexp-modifiers@7.27.1(@babel/core@7.28.4)':
    dependencies:
      '@babel/core': 7.28.4
      '@babel/helper-create-regexp-features-plugin': 7.27.1(@babel/core@7.28.4)
      '@babel/helper-plugin-utils': 7.27.1

  '@babel/plugin-transform-reserved-words@7.27.1(@babel/core@7.28.4)':
    dependencies:
      '@babel/core': 7.28.4
      '@babel/helper-plugin-utils': 7.27.1

  '@babel/plugin-transform-shorthand-properties@7.27.1(@babel/core@7.28.4)':
    dependencies:
      '@babel/core': 7.28.4
      '@babel/helper-plugin-utils': 7.27.1

  '@babel/plugin-transform-spread@7.27.1(@babel/core@7.28.4)':
    dependencies:
      '@babel/core': 7.28.4
      '@babel/helper-plugin-utils': 7.27.1
      '@babel/helper-skip-transparent-expression-wrappers': 7.27.1
    transitivePeerDependencies:
      - supports-color

  '@babel/plugin-transform-sticky-regex@7.27.1(@babel/core@7.28.4)':
    dependencies:
      '@babel/core': 7.28.4
      '@babel/helper-plugin-utils': 7.27.1

  '@babel/plugin-transform-template-literals@7.27.1(@babel/core@7.28.4)':
    dependencies:
      '@babel/core': 7.28.4
      '@babel/helper-plugin-utils': 7.27.1

  '@babel/plugin-transform-typeof-symbol@7.27.1(@babel/core@7.28.4)':
    dependencies:
      '@babel/core': 7.28.4
      '@babel/helper-plugin-utils': 7.27.1

  '@babel/plugin-transform-unicode-escapes@7.27.1(@babel/core@7.28.4)':
    dependencies:
      '@babel/core': 7.28.4
      '@babel/helper-plugin-utils': 7.27.1

  '@babel/plugin-transform-unicode-property-regex@7.27.1(@babel/core@7.28.4)':
    dependencies:
      '@babel/core': 7.28.4
      '@babel/helper-create-regexp-features-plugin': 7.27.1(@babel/core@7.28.4)
      '@babel/helper-plugin-utils': 7.27.1

  '@babel/plugin-transform-unicode-regex@7.27.1(@babel/core@7.28.4)':
    dependencies:
      '@babel/core': 7.28.4
      '@babel/helper-create-regexp-features-plugin': 7.27.1(@babel/core@7.28.4)
      '@babel/helper-plugin-utils': 7.27.1

  '@babel/plugin-transform-unicode-sets-regex@7.27.1(@babel/core@7.28.4)':
    dependencies:
      '@babel/core': 7.28.4
      '@babel/helper-create-regexp-features-plugin': 7.27.1(@babel/core@7.28.4)
      '@babel/helper-plugin-utils': 7.27.1

  '@babel/preset-env@7.28.3(@babel/core@7.28.4)':
    dependencies:
      '@babel/compat-data': 7.28.4
      '@babel/core': 7.28.4
      '@babel/helper-compilation-targets': 7.27.2
      '@babel/helper-plugin-utils': 7.27.1
      '@babel/helper-validator-option': 7.27.1
      '@babel/plugin-bugfix-firefox-class-in-computed-class-key': 7.27.1(@babel/core@7.28.4)
      '@babel/plugin-bugfix-safari-class-field-initializer-scope': 7.27.1(@babel/core@7.28.4)
      '@babel/plugin-bugfix-safari-id-destructuring-collision-in-function-expression': 7.27.1(@babel/core@7.28.4)
      '@babel/plugin-bugfix-v8-spread-parameters-in-optional-chaining': 7.27.1(@babel/core@7.28.4)
      '@babel/plugin-bugfix-v8-static-class-fields-redefine-readonly': 7.28.3(@babel/core@7.28.4)
      '@babel/plugin-proposal-private-property-in-object': 7.21.0-placeholder-for-preset-env.2(@babel/core@7.28.4)
      '@babel/plugin-syntax-import-assertions': 7.27.1(@babel/core@7.28.4)
      '@babel/plugin-syntax-import-attributes': 7.27.1(@babel/core@7.28.4)
      '@babel/plugin-syntax-unicode-sets-regex': 7.18.6(@babel/core@7.28.4)
      '@babel/plugin-transform-arrow-functions': 7.27.1(@babel/core@7.28.4)
      '@babel/plugin-transform-async-generator-functions': 7.28.0(@babel/core@7.28.4)
      '@babel/plugin-transform-async-to-generator': 7.27.1(@babel/core@7.28.4)
      '@babel/plugin-transform-block-scoped-functions': 7.27.1(@babel/core@7.28.4)
      '@babel/plugin-transform-block-scoping': 7.28.4(@babel/core@7.28.4)
      '@babel/plugin-transform-class-properties': 7.27.1(@babel/core@7.28.4)
      '@babel/plugin-transform-class-static-block': 7.28.3(@babel/core@7.28.4)
      '@babel/plugin-transform-classes': 7.28.4(@babel/core@7.28.4)
      '@babel/plugin-transform-computed-properties': 7.27.1(@babel/core@7.28.4)
      '@babel/plugin-transform-destructuring': 7.28.0(@babel/core@7.28.4)
      '@babel/plugin-transform-dotall-regex': 7.27.1(@babel/core@7.28.4)
      '@babel/plugin-transform-duplicate-keys': 7.27.1(@babel/core@7.28.4)
      '@babel/plugin-transform-duplicate-named-capturing-groups-regex': 7.27.1(@babel/core@7.28.4)
      '@babel/plugin-transform-dynamic-import': 7.27.1(@babel/core@7.28.4)
      '@babel/plugin-transform-explicit-resource-management': 7.28.0(@babel/core@7.28.4)
      '@babel/plugin-transform-exponentiation-operator': 7.27.1(@babel/core@7.28.4)
      '@babel/plugin-transform-export-namespace-from': 7.27.1(@babel/core@7.28.4)
      '@babel/plugin-transform-for-of': 7.27.1(@babel/core@7.28.4)
      '@babel/plugin-transform-function-name': 7.27.1(@babel/core@7.28.4)
      '@babel/plugin-transform-json-strings': 7.27.1(@babel/core@7.28.4)
      '@babel/plugin-transform-literals': 7.27.1(@babel/core@7.28.4)
      '@babel/plugin-transform-logical-assignment-operators': 7.27.1(@babel/core@7.28.4)
      '@babel/plugin-transform-member-expression-literals': 7.27.1(@babel/core@7.28.4)
      '@babel/plugin-transform-modules-amd': 7.27.1(@babel/core@7.28.4)
      '@babel/plugin-transform-modules-commonjs': 7.27.1(@babel/core@7.28.4)
      '@babel/plugin-transform-modules-systemjs': 7.27.1(@babel/core@7.28.4)
      '@babel/plugin-transform-modules-umd': 7.27.1(@babel/core@7.28.4)
      '@babel/plugin-transform-named-capturing-groups-regex': 7.27.1(@babel/core@7.28.4)
      '@babel/plugin-transform-new-target': 7.27.1(@babel/core@7.28.4)
      '@babel/plugin-transform-nullish-coalescing-operator': 7.27.1(@babel/core@7.28.4)
      '@babel/plugin-transform-numeric-separator': 7.27.1(@babel/core@7.28.4)
      '@babel/plugin-transform-object-rest-spread': 7.28.4(@babel/core@7.28.4)
      '@babel/plugin-transform-object-super': 7.27.1(@babel/core@7.28.4)
      '@babel/plugin-transform-optional-catch-binding': 7.27.1(@babel/core@7.28.4)
      '@babel/plugin-transform-optional-chaining': 7.27.1(@babel/core@7.28.4)
      '@babel/plugin-transform-parameters': 7.27.7(@babel/core@7.28.4)
      '@babel/plugin-transform-private-methods': 7.27.1(@babel/core@7.28.4)
      '@babel/plugin-transform-private-property-in-object': 7.27.1(@babel/core@7.28.4)
      '@babel/plugin-transform-property-literals': 7.27.1(@babel/core@7.28.4)
      '@babel/plugin-transform-regenerator': 7.28.4(@babel/core@7.28.4)
      '@babel/plugin-transform-regexp-modifiers': 7.27.1(@babel/core@7.28.4)
      '@babel/plugin-transform-reserved-words': 7.27.1(@babel/core@7.28.4)
      '@babel/plugin-transform-shorthand-properties': 7.27.1(@babel/core@7.28.4)
      '@babel/plugin-transform-spread': 7.27.1(@babel/core@7.28.4)
      '@babel/plugin-transform-sticky-regex': 7.27.1(@babel/core@7.28.4)
      '@babel/plugin-transform-template-literals': 7.27.1(@babel/core@7.28.4)
      '@babel/plugin-transform-typeof-symbol': 7.27.1(@babel/core@7.28.4)
      '@babel/plugin-transform-unicode-escapes': 7.27.1(@babel/core@7.28.4)
      '@babel/plugin-transform-unicode-property-regex': 7.27.1(@babel/core@7.28.4)
      '@babel/plugin-transform-unicode-regex': 7.27.1(@babel/core@7.28.4)
      '@babel/plugin-transform-unicode-sets-regex': 7.27.1(@babel/core@7.28.4)
      '@babel/preset-modules': 0.1.6-no-external-plugins(@babel/core@7.28.4)
      babel-plugin-polyfill-corejs2: 0.4.14(@babel/core@7.28.4)
      babel-plugin-polyfill-corejs3: 0.13.0(@babel/core@7.28.4)
      babel-plugin-polyfill-regenerator: 0.6.5(@babel/core@7.28.4)
      core-js-compat: 3.46.0
      semver: 6.3.1
    transitivePeerDependencies:
      - supports-color

  '@babel/preset-modules@0.1.6-no-external-plugins(@babel/core@7.28.4)':
    dependencies:
      '@babel/core': 7.28.4
      '@babel/helper-plugin-utils': 7.27.1
      '@babel/types': 7.28.4
      esutils: 2.0.3

  '@babel/runtime@7.28.4': {}

  '@babel/template@7.27.2':
    dependencies:
      '@babel/code-frame': 7.27.1
      '@babel/parser': 7.28.4
      '@babel/types': 7.28.4

  '@babel/traverse@7.28.4':
    dependencies:
      '@babel/code-frame': 7.27.1
      '@babel/generator': 7.28.3
      '@babel/helper-globals': 7.28.0
      '@babel/parser': 7.28.4
      '@babel/template': 7.27.2
      '@babel/types': 7.28.4
      debug: 4.4.3
    transitivePeerDependencies:
      - supports-color

  '@babel/types@7.28.4':
    dependencies:
      '@babel/helper-string-parser': 7.27.1
      '@babel/helper-validator-identifier': 7.27.1

  '@esbuild/aix-ppc64@0.21.5':
    optional: true

  '@esbuild/aix-ppc64@0.25.10':
    optional: true

  '@esbuild/android-arm64@0.21.5':
    optional: true

  '@esbuild/android-arm64@0.25.10':
    optional: true

  '@esbuild/android-arm@0.21.5':
    optional: true

  '@esbuild/android-arm@0.25.10':
    optional: true

  '@esbuild/android-x64@0.21.5':
    optional: true

  '@esbuild/android-x64@0.25.10':
    optional: true

  '@esbuild/darwin-arm64@0.21.5':
    optional: true

  '@esbuild/darwin-arm64@0.25.10':
    optional: true

  '@esbuild/darwin-x64@0.21.5':
    optional: true

  '@esbuild/darwin-x64@0.25.10':
    optional: true

  '@esbuild/freebsd-arm64@0.21.5':
    optional: true

  '@esbuild/freebsd-arm64@0.25.10':
    optional: true

  '@esbuild/freebsd-x64@0.21.5':
    optional: true

  '@esbuild/freebsd-x64@0.25.10':
    optional: true

  '@esbuild/linux-arm64@0.21.5':
    optional: true

  '@esbuild/linux-arm64@0.25.10':
    optional: true

  '@esbuild/linux-arm@0.21.5':
    optional: true

  '@esbuild/linux-arm@0.25.10':
    optional: true

  '@esbuild/linux-ia32@0.21.5':
    optional: true

  '@esbuild/linux-ia32@0.25.10':
    optional: true

  '@esbuild/linux-loong64@0.21.5':
    optional: true

  '@esbuild/linux-loong64@0.25.10':
    optional: true

  '@esbuild/linux-mips64el@0.21.5':
    optional: true

  '@esbuild/linux-mips64el@0.25.10':
    optional: true

  '@esbuild/linux-ppc64@0.21.5':
    optional: true

  '@esbuild/linux-ppc64@0.25.10':
    optional: true

  '@esbuild/linux-riscv64@0.21.5':
    optional: true

  '@esbuild/linux-riscv64@0.25.10':
    optional: true

  '@esbuild/linux-s390x@0.21.5':
    optional: true

  '@esbuild/linux-s390x@0.25.10':
    optional: true

  '@esbuild/linux-x64@0.21.5':
    optional: true

  '@esbuild/linux-x64@0.25.10':
    optional: true

  '@esbuild/netbsd-arm64@0.25.10':
    optional: true

  '@esbuild/netbsd-x64@0.21.5':
    optional: true

  '@esbuild/netbsd-x64@0.25.10':
    optional: true

  '@esbuild/openbsd-arm64@0.25.10':
    optional: true

  '@esbuild/openbsd-x64@0.21.5':
    optional: true

  '@esbuild/openbsd-x64@0.25.10':
    optional: true

  '@esbuild/openharmony-arm64@0.25.10':
    optional: true

  '@esbuild/sunos-x64@0.21.5':
    optional: true

  '@esbuild/sunos-x64@0.25.10':
    optional: true

  '@esbuild/win32-arm64@0.21.5':
    optional: true

  '@esbuild/win32-arm64@0.25.10':
    optional: true

  '@esbuild/win32-ia32@0.21.5':
    optional: true

  '@esbuild/win32-ia32@0.25.10':
    optional: true

  '@esbuild/win32-x64@0.21.5':
    optional: true

  '@esbuild/win32-x64@0.25.10':
    optional: true

  '@eslint-community/eslint-utils@4.9.0(eslint@9.37.0(jiti@1.21.7))':
    dependencies:
      eslint: 9.37.0(jiti@1.21.7)
      eslint-visitor-keys: 3.4.3

  '@eslint-community/regexpp@4.12.1': {}

  '@eslint/config-array@0.21.0':
    dependencies:
      '@eslint/object-schema': 2.1.6
      debug: 4.4.3
      minimatch: 3.1.2
    transitivePeerDependencies:
      - supports-color

  '@eslint/config-helpers@0.4.0':
    dependencies:
      '@eslint/core': 0.16.0

  '@eslint/core@0.16.0':
    dependencies:
      '@types/json-schema': 7.0.15

  '@eslint/eslintrc@3.3.1':
    dependencies:
      ajv: 6.12.6
      debug: 4.4.3
      espree: 10.4.0
      globals: 14.0.0
      ignore: 5.3.2
      import-fresh: 3.3.1
      js-yaml: 4.1.0
      minimatch: 3.1.2
      strip-json-comments: 3.1.1
    transitivePeerDependencies:
      - supports-color

  '@eslint/js@9.37.0': {}

  '@eslint/object-schema@2.1.6': {}

  '@eslint/plugin-kit@0.4.0':
    dependencies:
      '@eslint/core': 0.16.0
      levn: 0.4.1

  '@firebase/ai@2.4.0(@firebase/app-types@0.9.3)(@firebase/app@0.14.4)':
    dependencies:
      '@firebase/app': 0.14.4
      '@firebase/app-check-interop-types': 0.3.3
      '@firebase/app-types': 0.9.3
      '@firebase/component': 0.7.0
      '@firebase/logger': 0.5.0
      '@firebase/util': 1.13.0
      tslib: 2.8.1

  '@firebase/analytics-compat@0.2.25(@firebase/app-compat@0.5.4)(@firebase/app@0.14.4)':
    dependencies:
      '@firebase/analytics': 0.10.19(@firebase/app@0.14.4)
      '@firebase/analytics-types': 0.8.3
      '@firebase/app-compat': 0.5.4
      '@firebase/component': 0.7.0
      '@firebase/util': 1.13.0
      tslib: 2.8.1
    transitivePeerDependencies:
      - '@firebase/app'

  '@firebase/analytics-types@0.8.3': {}

  '@firebase/analytics@0.10.19(@firebase/app@0.14.4)':
    dependencies:
      '@firebase/app': 0.14.4
      '@firebase/component': 0.7.0
      '@firebase/installations': 0.6.19(@firebase/app@0.14.4)
      '@firebase/logger': 0.5.0
      '@firebase/util': 1.13.0
      tslib: 2.8.1

  '@firebase/app-check-compat@0.4.0(@firebase/app-compat@0.5.4)(@firebase/app@0.14.4)':
    dependencies:
      '@firebase/app-check': 0.11.0(@firebase/app@0.14.4)
      '@firebase/app-check-types': 0.5.3
      '@firebase/app-compat': 0.5.4
      '@firebase/component': 0.7.0
      '@firebase/logger': 0.5.0
      '@firebase/util': 1.13.0
      tslib: 2.8.1
    transitivePeerDependencies:
      - '@firebase/app'

  '@firebase/app-check-interop-types@0.3.3': {}

  '@firebase/app-check-types@0.5.3': {}

  '@firebase/app-check@0.11.0(@firebase/app@0.14.4)':
    dependencies:
      '@firebase/app': 0.14.4
      '@firebase/component': 0.7.0
      '@firebase/logger': 0.5.0
      '@firebase/util': 1.13.0
      tslib: 2.8.1

  '@firebase/app-compat@0.5.4':
    dependencies:
      '@firebase/app': 0.14.4
      '@firebase/component': 0.7.0
      '@firebase/logger': 0.5.0
      '@firebase/util': 1.13.0
      tslib: 2.8.1

  '@firebase/app-types@0.9.3': {}

  '@firebase/app@0.14.4':
    dependencies:
      '@firebase/component': 0.7.0
      '@firebase/logger': 0.5.0
      '@firebase/util': 1.13.0
      idb: 7.1.1
      tslib: 2.8.1

  '@firebase/auth-compat@0.6.0(@firebase/app-compat@0.5.4)(@firebase/app-types@0.9.3)(@firebase/app@0.14.4)':
    dependencies:
      '@firebase/app-compat': 0.5.4
      '@firebase/auth': 1.11.0(@firebase/app@0.14.4)
      '@firebase/auth-types': 0.13.0(@firebase/app-types@0.9.3)(@firebase/util@1.13.0)
      '@firebase/component': 0.7.0
      '@firebase/util': 1.13.0
      tslib: 2.8.1
    transitivePeerDependencies:
      - '@firebase/app'
      - '@firebase/app-types'
      - '@react-native-async-storage/async-storage'

  '@firebase/auth-interop-types@0.2.4': {}

  '@firebase/auth-types@0.13.0(@firebase/app-types@0.9.3)(@firebase/util@1.13.0)':
    dependencies:
      '@firebase/app-types': 0.9.3
      '@firebase/util': 1.13.0

  '@firebase/auth@1.11.0(@firebase/app@0.14.4)':
    dependencies:
      '@firebase/app': 0.14.4
      '@firebase/component': 0.7.0
      '@firebase/logger': 0.5.0
      '@firebase/util': 1.13.0
      tslib: 2.8.1

  '@firebase/component@0.7.0':
    dependencies:
      '@firebase/util': 1.13.0
      tslib: 2.8.1

  '@firebase/data-connect@0.3.11(@firebase/app@0.14.4)':
    dependencies:
      '@firebase/app': 0.14.4
      '@firebase/auth-interop-types': 0.2.4
      '@firebase/component': 0.7.0
      '@firebase/logger': 0.5.0
      '@firebase/util': 1.13.0
      tslib: 2.8.1

  '@firebase/database-compat@2.1.0':
    dependencies:
      '@firebase/component': 0.7.0
      '@firebase/database': 1.1.0
      '@firebase/database-types': 1.0.16
      '@firebase/logger': 0.5.0
      '@firebase/util': 1.13.0
      tslib: 2.8.1

  '@firebase/database-types@1.0.16':
    dependencies:
      '@firebase/app-types': 0.9.3
      '@firebase/util': 1.13.0

  '@firebase/database@1.1.0':
    dependencies:
      '@firebase/app-check-interop-types': 0.3.3
      '@firebase/auth-interop-types': 0.2.4
      '@firebase/component': 0.7.0
      '@firebase/logger': 0.5.0
      '@firebase/util': 1.13.0
      faye-websocket: 0.11.4
      tslib: 2.8.1

  '@firebase/firestore-compat@0.4.2(@firebase/app-compat@0.5.4)(@firebase/app-types@0.9.3)(@firebase/app@0.14.4)':
    dependencies:
      '@firebase/app-compat': 0.5.4
      '@firebase/component': 0.7.0
      '@firebase/firestore': 4.9.2(@firebase/app@0.14.4)
      '@firebase/firestore-types': 3.0.3(@firebase/app-types@0.9.3)(@firebase/util@1.13.0)
      '@firebase/util': 1.13.0
      tslib: 2.8.1
    transitivePeerDependencies:
      - '@firebase/app'
      - '@firebase/app-types'

  '@firebase/firestore-types@3.0.3(@firebase/app-types@0.9.3)(@firebase/util@1.13.0)':
    dependencies:
      '@firebase/app-types': 0.9.3
      '@firebase/util': 1.13.0

  '@firebase/firestore@4.9.2(@firebase/app@0.14.4)':
    dependencies:
      '@firebase/app': 0.14.4
      '@firebase/component': 0.7.0
      '@firebase/logger': 0.5.0
      '@firebase/util': 1.13.0
      '@firebase/webchannel-wrapper': 1.0.5
      '@grpc/grpc-js': 1.9.15
      '@grpc/proto-loader': 0.7.15
      tslib: 2.8.1

  '@firebase/functions-compat@0.4.1(@firebase/app-compat@0.5.4)(@firebase/app@0.14.4)':
    dependencies:
      '@firebase/app-compat': 0.5.4
      '@firebase/component': 0.7.0
      '@firebase/functions': 0.13.1(@firebase/app@0.14.4)
      '@firebase/functions-types': 0.6.3
      '@firebase/util': 1.13.0
      tslib: 2.8.1
    transitivePeerDependencies:
      - '@firebase/app'

  '@firebase/functions-types@0.6.3': {}

  '@firebase/functions@0.13.1(@firebase/app@0.14.4)':
    dependencies:
      '@firebase/app': 0.14.4
      '@firebase/app-check-interop-types': 0.3.3
      '@firebase/auth-interop-types': 0.2.4
      '@firebase/component': 0.7.0
      '@firebase/messaging-interop-types': 0.2.3
      '@firebase/util': 1.13.0
      tslib: 2.8.1

  '@firebase/installations-compat@0.2.19(@firebase/app-compat@0.5.4)(@firebase/app-types@0.9.3)(@firebase/app@0.14.4)':
    dependencies:
      '@firebase/app-compat': 0.5.4
      '@firebase/component': 0.7.0
      '@firebase/installations': 0.6.19(@firebase/app@0.14.4)
      '@firebase/installations-types': 0.5.3(@firebase/app-types@0.9.3)
      '@firebase/util': 1.13.0
      tslib: 2.8.1
    transitivePeerDependencies:
      - '@firebase/app'
      - '@firebase/app-types'

  '@firebase/installations-types@0.5.3(@firebase/app-types@0.9.3)':
    dependencies:
      '@firebase/app-types': 0.9.3

  '@firebase/installations@0.6.19(@firebase/app@0.14.4)':
    dependencies:
      '@firebase/app': 0.14.4
      '@firebase/component': 0.7.0
      '@firebase/util': 1.13.0
      idb: 7.1.1
      tslib: 2.8.1

  '@firebase/logger@0.5.0':
    dependencies:
      tslib: 2.8.1

  '@firebase/messaging-compat@0.2.23(@firebase/app-compat@0.5.4)(@firebase/app@0.14.4)':
    dependencies:
      '@firebase/app-compat': 0.5.4
      '@firebase/component': 0.7.0
      '@firebase/messaging': 0.12.23(@firebase/app@0.14.4)
      '@firebase/util': 1.13.0
      tslib: 2.8.1
    transitivePeerDependencies:
      - '@firebase/app'

  '@firebase/messaging-interop-types@0.2.3': {}

  '@firebase/messaging@0.12.23(@firebase/app@0.14.4)':
    dependencies:
      '@firebase/app': 0.14.4
      '@firebase/component': 0.7.0
      '@firebase/installations': 0.6.19(@firebase/app@0.14.4)
      '@firebase/messaging-interop-types': 0.2.3
      '@firebase/util': 1.13.0
      idb: 7.1.1
      tslib: 2.8.1

  '@firebase/performance-compat@0.2.22(@firebase/app-compat@0.5.4)(@firebase/app@0.14.4)':
    dependencies:
      '@firebase/app-compat': 0.5.4
      '@firebase/component': 0.7.0
      '@firebase/logger': 0.5.0
      '@firebase/performance': 0.7.9(@firebase/app@0.14.4)
      '@firebase/performance-types': 0.2.3
      '@firebase/util': 1.13.0
      tslib: 2.8.1
    transitivePeerDependencies:
      - '@firebase/app'

  '@firebase/performance-types@0.2.3': {}

  '@firebase/performance@0.7.9(@firebase/app@0.14.4)':
    dependencies:
      '@firebase/app': 0.14.4
      '@firebase/component': 0.7.0
      '@firebase/installations': 0.6.19(@firebase/app@0.14.4)
      '@firebase/logger': 0.5.0
      '@firebase/util': 1.13.0
      tslib: 2.8.1
      web-vitals: 4.2.4

  '@firebase/remote-config-compat@0.2.20(@firebase/app-compat@0.5.4)(@firebase/app@0.14.4)':
    dependencies:
      '@firebase/app-compat': 0.5.4
      '@firebase/component': 0.7.0
      '@firebase/logger': 0.5.0
      '@firebase/remote-config': 0.7.0(@firebase/app@0.14.4)
      '@firebase/remote-config-types': 0.5.0
      '@firebase/util': 1.13.0
      tslib: 2.8.1
    transitivePeerDependencies:
      - '@firebase/app'

  '@firebase/remote-config-types@0.5.0': {}

  '@firebase/remote-config@0.7.0(@firebase/app@0.14.4)':
    dependencies:
      '@firebase/app': 0.14.4
      '@firebase/component': 0.7.0
      '@firebase/installations': 0.6.19(@firebase/app@0.14.4)
      '@firebase/logger': 0.5.0
      '@firebase/util': 1.13.0
      tslib: 2.8.1

  '@firebase/storage-compat@0.4.0(@firebase/app-compat@0.5.4)(@firebase/app-types@0.9.3)(@firebase/app@0.14.4)':
    dependencies:
      '@firebase/app-compat': 0.5.4
      '@firebase/component': 0.7.0
      '@firebase/storage': 0.14.0(@firebase/app@0.14.4)
      '@firebase/storage-types': 0.8.3(@firebase/app-types@0.9.3)(@firebase/util@1.13.0)
      '@firebase/util': 1.13.0
      tslib: 2.8.1
    transitivePeerDependencies:
      - '@firebase/app'
      - '@firebase/app-types'

  '@firebase/storage-types@0.8.3(@firebase/app-types@0.9.3)(@firebase/util@1.13.0)':
    dependencies:
      '@firebase/app-types': 0.9.3
      '@firebase/util': 1.13.0

  '@firebase/storage@0.14.0(@firebase/app@0.14.4)':
    dependencies:
      '@firebase/app': 0.14.4
      '@firebase/component': 0.7.0
      '@firebase/util': 1.13.0
      tslib: 2.8.1

  '@firebase/util@1.13.0':
    dependencies:
      tslib: 2.8.1

  '@firebase/webchannel-wrapper@1.0.5': {}

  '@grpc/grpc-js@1.9.15':
    dependencies:
      '@grpc/proto-loader': 0.7.15
      '@types/node': 24.7.2

  '@grpc/proto-loader@0.7.15':
    dependencies:
      lodash.camelcase: 4.3.0
      long: 5.3.2
      protobufjs: 7.5.4
      yargs: 17.7.2

  '@humanfs/core@0.19.1': {}

  '@humanfs/node@0.16.7':
    dependencies:
      '@humanfs/core': 0.19.1
      '@humanwhocodes/retry': 0.4.3

  '@humanwhocodes/module-importer@1.0.1': {}

  '@humanwhocodes/retry@0.4.3': {}

  '@isaacs/cliui@8.0.2':
    dependencies:
      string-width: 5.1.2
      string-width-cjs: string-width@4.2.3
      strip-ansi: 7.1.2
      strip-ansi-cjs: strip-ansi@6.0.1
      wrap-ansi: 8.1.0
      wrap-ansi-cjs: wrap-ansi@7.0.0

  '@jridgewell/gen-mapping@0.3.13':
    dependencies:
      '@jridgewell/sourcemap-codec': 1.5.5
      '@jridgewell/trace-mapping': 0.3.31

  '@jridgewell/remapping@2.3.5':
    dependencies:
      '@jridgewell/gen-mapping': 0.3.13
      '@jridgewell/trace-mapping': 0.3.31

  '@jridgewell/resolve-uri@3.1.2': {}

  '@jridgewell/source-map@0.3.11':
    dependencies:
      '@jridgewell/gen-mapping': 0.3.13
      '@jridgewell/trace-mapping': 0.3.31

  '@jridgewell/sourcemap-codec@1.5.5': {}

  '@jridgewell/trace-mapping@0.3.31':
    dependencies:
      '@jridgewell/resolve-uri': 3.1.2
      '@jridgewell/sourcemap-codec': 1.5.5

  '@nodelib/fs.scandir@2.1.5':
    dependencies:
      '@nodelib/fs.stat': 2.0.5
      run-parallel: 1.2.0

  '@nodelib/fs.stat@2.0.5': {}

  '@nodelib/fs.walk@1.2.8':
    dependencies:
      '@nodelib/fs.scandir': 2.1.5
      fastq: 1.19.1

  '@pkgjs/parseargs@0.11.0':
    optional: true

  '@protobufjs/aspromise@1.1.2': {}

  '@protobufjs/base64@1.1.2': {}

  '@protobufjs/codegen@2.0.4': {}

  '@protobufjs/eventemitter@1.1.0': {}

  '@protobufjs/fetch@1.1.0':
    dependencies:
      '@protobufjs/aspromise': 1.1.2
      '@protobufjs/inquire': 1.1.0

  '@protobufjs/float@1.0.2': {}

  '@protobufjs/inquire@1.1.0': {}

  '@protobufjs/path@1.1.2': {}

  '@protobufjs/pool@1.1.0': {}

  '@protobufjs/utf8@1.1.0': {}

  '@remix-run/router@1.23.0': {}

  '@rolldown/pluginutils@1.0.0-beta.38': {}

  '@rollup/plugin-babel@5.3.1(@babel/core@7.28.4)(@types/babel__core@7.20.5)(rollup@2.79.2)':
    dependencies:
      '@babel/core': 7.28.4
      '@babel/helper-module-imports': 7.27.1
      '@rollup/pluginutils': 3.1.0(rollup@2.79.2)
      rollup: 2.79.2
    optionalDependencies:
      '@types/babel__core': 7.20.5
    transitivePeerDependencies:
      - supports-color

  '@rollup/plugin-node-resolve@15.3.1(rollup@2.79.2)':
    dependencies:
      '@rollup/pluginutils': 5.3.0(rollup@2.79.2)
      '@types/resolve': 1.20.2
      deepmerge: 4.3.1
      is-module: 1.0.0
      resolve: 1.22.10
    optionalDependencies:
      rollup: 2.79.2

  '@rollup/plugin-replace@2.4.2(rollup@2.79.2)':
    dependencies:
      '@rollup/pluginutils': 3.1.0(rollup@2.79.2)
      magic-string: 0.25.9
      rollup: 2.79.2

  '@rollup/plugin-terser@0.4.4(rollup@2.79.2)':
    dependencies:
      serialize-javascript: 6.0.2
      smob: 1.5.0
      terser: 5.44.0
    optionalDependencies:
      rollup: 2.79.2

  '@rollup/pluginutils@3.1.0(rollup@2.79.2)':
    dependencies:
      '@types/estree': 0.0.39
      estree-walker: 1.0.1
      picomatch: 2.3.1
      rollup: 2.79.2

  '@rollup/pluginutils@5.3.0(rollup@2.79.2)':
    dependencies:
      '@types/estree': 1.0.8
      estree-walker: 2.0.2
      picomatch: 4.0.3
    optionalDependencies:
      rollup: 2.79.2

  '@rollup/rollup-android-arm-eabi@4.52.4':
    optional: true

  '@rollup/rollup-android-arm64@4.52.4':
    optional: true

  '@rollup/rollup-darwin-arm64@4.52.4':
    optional: true

  '@rollup/rollup-darwin-x64@4.52.4':
    optional: true

  '@rollup/rollup-freebsd-arm64@4.52.4':
    optional: true

  '@rollup/rollup-freebsd-x64@4.52.4':
    optional: true

  '@rollup/rollup-linux-arm-gnueabihf@4.52.4':
    optional: true

  '@rollup/rollup-linux-arm-musleabihf@4.52.4':
    optional: true

  '@rollup/rollup-linux-arm64-gnu@4.52.4':
    optional: true

  '@rollup/rollup-linux-arm64-musl@4.52.4':
    optional: true

  '@rollup/rollup-linux-loong64-gnu@4.52.4':
    optional: true

  '@rollup/rollup-linux-ppc64-gnu@4.52.4':
    optional: true

  '@rollup/rollup-linux-riscv64-gnu@4.52.4':
    optional: true

  '@rollup/rollup-linux-riscv64-musl@4.52.4':
    optional: true

  '@rollup/rollup-linux-s390x-gnu@4.52.4':
    optional: true

  '@rollup/rollup-linux-x64-gnu@4.52.4':
    optional: true

  '@rollup/rollup-linux-x64-musl@4.52.4':
    optional: true

  '@rollup/rollup-openharmony-arm64@4.52.4':
    optional: true

  '@rollup/rollup-win32-arm64-msvc@4.52.4':
    optional: true

  '@rollup/rollup-win32-ia32-msvc@4.52.4':
    optional: true

  '@rollup/rollup-win32-x64-gnu@4.52.4':
    optional: true

  '@rollup/rollup-win32-x64-msvc@4.52.4':
    optional: true

  '@surma/rollup-plugin-off-main-thread@2.2.3':
    dependencies:
      ejs: 3.1.10
      json5: 2.2.3
      magic-string: 0.25.9
      string.prototype.matchall: 4.0.12

  '@types/babel__core@7.20.5':
    dependencies:
      '@babel/parser': 7.28.4
      '@babel/types': 7.28.4
      '@types/babel__generator': 7.27.0
      '@types/babel__template': 7.4.4
      '@types/babel__traverse': 7.28.0

  '@types/babel__generator@7.27.0':
    dependencies:
      '@babel/types': 7.28.4

  '@types/babel__template@7.4.4':
    dependencies:
      '@babel/parser': 7.28.4
      '@babel/types': 7.28.4

  '@types/babel__traverse@7.28.0':
    dependencies:
      '@babel/types': 7.28.4

  '@types/estree@0.0.39': {}

  '@types/estree@1.0.8': {}

  '@types/json-schema@7.0.15': {}

  '@types/node@24.7.2':
    dependencies:
      undici-types: 7.14.0

  '@types/papaparse@5.3.16':
    dependencies:
      '@types/node': 24.7.2

  '@types/react-dom@19.2.2(@types/react@19.2.2)':
    dependencies:
      '@types/react': 19.2.2

  '@types/react@19.2.2':
    dependencies:
      csstype: 3.1.3

  '@types/resolve@1.20.2': {}

  '@types/trusted-types@2.0.7': {}

  '@typescript-eslint/eslint-plugin@8.46.1(@typescript-eslint/parser@8.46.1(eslint@9.37.0(jiti@1.21.7))(typescript@5.9.3))(eslint@9.37.0(jiti@1.21.7))(typescript@5.9.3)':
    dependencies:
      '@eslint-community/regexpp': 4.12.1
      '@typescript-eslint/parser': 8.46.1(eslint@9.37.0(jiti@1.21.7))(typescript@5.9.3)
      '@typescript-eslint/scope-manager': 8.46.1
      '@typescript-eslint/type-utils': 8.46.1(eslint@9.37.0(jiti@1.21.7))(typescript@5.9.3)
      '@typescript-eslint/utils': 8.46.1(eslint@9.37.0(jiti@1.21.7))(typescript@5.9.3)
      '@typescript-eslint/visitor-keys': 8.46.1
      eslint: 9.37.0(jiti@1.21.7)
      graphemer: 1.4.0
      ignore: 7.0.5
      natural-compare: 1.4.0
      ts-api-utils: 2.1.0(typescript@5.9.3)
      typescript: 5.9.3
    transitivePeerDependencies:
      - supports-color

  '@typescript-eslint/parser@8.46.1(eslint@9.37.0(jiti@1.21.7))(typescript@5.9.3)':
    dependencies:
      '@typescript-eslint/scope-manager': 8.46.1
      '@typescript-eslint/types': 8.46.1
      '@typescript-eslint/typescript-estree': 8.46.1(typescript@5.9.3)
      '@typescript-eslint/visitor-keys': 8.46.1
      debug: 4.4.3
      eslint: 9.37.0(jiti@1.21.7)
      typescript: 5.9.3
    transitivePeerDependencies:
      - supports-color

  '@typescript-eslint/project-service@8.46.1(typescript@5.9.3)':
    dependencies:
      '@typescript-eslint/tsconfig-utils': 8.46.1(typescript@5.9.3)
      '@typescript-eslint/types': 8.46.1
      debug: 4.4.3
      typescript: 5.9.3
    transitivePeerDependencies:
      - supports-color

  '@typescript-eslint/scope-manager@8.46.1':
    dependencies:
      '@typescript-eslint/types': 8.46.1
      '@typescript-eslint/visitor-keys': 8.46.1

  '@typescript-eslint/tsconfig-utils@8.46.1(typescript@5.9.3)':
    dependencies:
      typescript: 5.9.3

  '@typescript-eslint/type-utils@8.46.1(eslint@9.37.0(jiti@1.21.7))(typescript@5.9.3)':
    dependencies:
      '@typescript-eslint/types': 8.46.1
      '@typescript-eslint/typescript-estree': 8.46.1(typescript@5.9.3)
      '@typescript-eslint/utils': 8.46.1(eslint@9.37.0(jiti@1.21.7))(typescript@5.9.3)
      debug: 4.4.3
      eslint: 9.37.0(jiti@1.21.7)
      ts-api-utils: 2.1.0(typescript@5.9.3)
      typescript: 5.9.3
    transitivePeerDependencies:
      - supports-color

  '@typescript-eslint/types@8.46.1': {}

  '@typescript-eslint/typescript-estree@8.46.1(typescript@5.9.3)':
    dependencies:
      '@typescript-eslint/project-service': 8.46.1(typescript@5.9.3)
      '@typescript-eslint/tsconfig-utils': 8.46.1(typescript@5.9.3)
      '@typescript-eslint/types': 8.46.1
      '@typescript-eslint/visitor-keys': 8.46.1
      debug: 4.4.3
      fast-glob: 3.3.3
      is-glob: 4.0.3
      minimatch: 9.0.5
      semver: 7.7.3
      ts-api-utils: 2.1.0(typescript@5.9.3)
      typescript: 5.9.3
    transitivePeerDependencies:
      - supports-color

  '@typescript-eslint/utils@8.46.1(eslint@9.37.0(jiti@1.21.7))(typescript@5.9.3)':
    dependencies:
      '@eslint-community/eslint-utils': 4.9.0(eslint@9.37.0(jiti@1.21.7))
      '@typescript-eslint/scope-manager': 8.46.1
      '@typescript-eslint/types': 8.46.1
      '@typescript-eslint/typescript-estree': 8.46.1(typescript@5.9.3)
      eslint: 9.37.0(jiti@1.21.7)
      typescript: 5.9.3
    transitivePeerDependencies:
      - supports-color

  '@typescript-eslint/visitor-keys@8.46.1':
    dependencies:
      '@typescript-eslint/types': 8.46.1
      eslint-visitor-keys: 4.2.1

  '@vitejs/plugin-react@5.0.4(vite@7.1.9(@types/node@24.7.2)(jiti@1.21.7)(terser@5.44.0))':
    dependencies:
      '@babel/core': 7.28.4
      '@babel/plugin-transform-react-jsx-self': 7.27.1(@babel/core@7.28.4)
      '@babel/plugin-transform-react-jsx-source': 7.27.1(@babel/core@7.28.4)
      '@rolldown/pluginutils': 1.0.0-beta.38
      '@types/babel__core': 7.20.5
      react-refresh: 0.17.0
      vite: 7.1.9(@types/node@24.7.2)(jiti@1.21.7)(terser@5.44.0)
    transitivePeerDependencies:
      - supports-color

  '@vitest/expect@2.1.9':
    dependencies:
      '@vitest/spy': 2.1.9
      '@vitest/utils': 2.1.9
      chai: 5.3.3
      tinyrainbow: 1.2.0

  '@vitest/mocker@2.1.9(vite@5.4.20(@types/node@24.7.2)(terser@5.44.0))':
    dependencies:
      '@vitest/spy': 2.1.9
      estree-walker: 3.0.3
      magic-string: 0.30.19
    optionalDependencies:
      vite: 5.4.20(@types/node@24.7.2)(terser@5.44.0)

  '@vitest/pretty-format@2.1.9':
    dependencies:
      tinyrainbow: 1.2.0

  '@vitest/runner@2.1.9':
    dependencies:
      '@vitest/utils': 2.1.9
      pathe: 1.1.2

  '@vitest/snapshot@2.1.9':
    dependencies:
      '@vitest/pretty-format': 2.1.9
      magic-string: 0.30.19
      pathe: 1.1.2

  '@vitest/spy@2.1.9':
    dependencies:
      tinyspy: 3.0.2

  '@vitest/utils@2.1.9':
    dependencies:
      '@vitest/pretty-format': 2.1.9
      loupe: 3.2.1
      tinyrainbow: 1.2.0

  acorn-jsx@5.3.2(acorn@8.15.0):
    dependencies:
      acorn: 8.15.0

  acorn@8.15.0: {}

  ajv@6.12.6:
    dependencies:
      fast-deep-equal: 3.1.3
      fast-json-stable-stringify: 2.1.0
      json-schema-traverse: 0.4.1
      uri-js: 4.4.1

  ajv@8.17.1:
    dependencies:
      fast-deep-equal: 3.1.3
      fast-uri: 3.1.0
      json-schema-traverse: 1.0.0
      require-from-string: 2.0.2

  ansi-regex@5.0.1: {}

  ansi-regex@6.2.2: {}

  ansi-styles@4.3.0:
    dependencies:
      color-convert: 2.0.1

  ansi-styles@6.2.3: {}

  any-promise@1.3.0: {}

  anymatch@3.1.3:
    dependencies:
      normalize-path: 3.0.0
      picomatch: 2.3.1

  arg@5.0.2: {}

  argparse@2.0.1: {}

  array-buffer-byte-length@1.0.2:
    dependencies:
      call-bound: 1.0.4
      is-array-buffer: 3.0.5

  arraybuffer.prototype.slice@1.0.4:
    dependencies:
      array-buffer-byte-length: 1.0.2
      call-bind: 1.0.8
      define-properties: 1.2.1
      es-abstract: 1.24.0
      es-errors: 1.3.0
      get-intrinsic: 1.3.0
      is-array-buffer: 3.0.5

  assertion-error@2.0.1: {}

  async-function@1.0.0: {}

  async@3.2.6: {}

  at-least-node@1.0.0: {}

  autoprefixer@10.4.21(postcss@8.5.6):
    dependencies:
      browserslist: 4.26.3
      caniuse-lite: 1.0.30001750
      fraction.js: 4.3.7
      normalize-range: 0.1.2
      picocolors: 1.1.1
      postcss: 8.5.6
      postcss-value-parser: 4.2.0

  available-typed-arrays@1.0.7:
    dependencies:
      possible-typed-array-names: 1.1.0

  babel-plugin-polyfill-corejs2@0.4.14(@babel/core@7.28.4):
    dependencies:
      '@babel/compat-data': 7.28.4
      '@babel/core': 7.28.4
      '@babel/helper-define-polyfill-provider': 0.6.5(@babel/core@7.28.4)
      semver: 6.3.1
    transitivePeerDependencies:
      - supports-color

  babel-plugin-polyfill-corejs3@0.13.0(@babel/core@7.28.4):
    dependencies:
      '@babel/core': 7.28.4
      '@babel/helper-define-polyfill-provider': 0.6.5(@babel/core@7.28.4)
      core-js-compat: 3.46.0
    transitivePeerDependencies:
      - supports-color

  babel-plugin-polyfill-regenerator@0.6.5(@babel/core@7.28.4):
    dependencies:
      '@babel/core': 7.28.4
      '@babel/helper-define-polyfill-provider': 0.6.5(@babel/core@7.28.4)
    transitivePeerDependencies:
      - supports-color

  balanced-match@1.0.2: {}

  baseline-browser-mapping@2.8.16: {}

  binary-extensions@2.3.0: {}

  brace-expansion@1.1.12:
    dependencies:
      balanced-match: 1.0.2
      concat-map: 0.0.1

  brace-expansion@2.0.2:
    dependencies:
      balanced-match: 1.0.2

  braces@3.0.3:
    dependencies:
      fill-range: 7.1.1

  browserslist@4.26.3:
    dependencies:
      baseline-browser-mapping: 2.8.16
      caniuse-lite: 1.0.30001750
      electron-to-chromium: 1.5.235
      node-releases: 2.0.23
      update-browserslist-db: 1.1.3(browserslist@4.26.3)

  buffer-from@1.1.2: {}

  cac@6.7.14: {}

  call-bind-apply-helpers@1.0.2:
    dependencies:
      es-errors: 1.3.0
      function-bind: 1.1.2

  call-bind@1.0.8:
    dependencies:
      call-bind-apply-helpers: 1.0.2
      es-define-property: 1.0.1
      get-intrinsic: 1.3.0
      set-function-length: 1.2.2

  call-bound@1.0.4:
    dependencies:
      call-bind-apply-helpers: 1.0.2
      get-intrinsic: 1.3.0

  callsites@3.1.0: {}

  camelcase-css@2.0.1: {}

  caniuse-lite@1.0.30001750: {}

  chai@5.3.3:
    dependencies:
      assertion-error: 2.0.1
      check-error: 2.1.1
      deep-eql: 5.0.2
      loupe: 3.2.1
      pathval: 2.0.1

  chalk@4.1.2:
    dependencies:
      ansi-styles: 4.3.0
      supports-color: 7.2.0

  check-error@2.1.1: {}

  chokidar@3.6.0:
    dependencies:
      anymatch: 3.1.3
      braces: 3.0.3
      glob-parent: 5.1.2
      is-binary-path: 2.1.0
      is-glob: 4.0.3
      normalize-path: 3.0.0
      readdirp: 3.6.0
    optionalDependencies:
      fsevents: 2.3.3

  class-variance-authority@0.7.1:
    dependencies:
      clsx: 2.1.1

  cliui@8.0.1:
    dependencies:
      string-width: 4.2.3
      strip-ansi: 6.0.1
      wrap-ansi: 7.0.0

  clsx@2.1.1: {}

  color-convert@2.0.1:
    dependencies:
      color-name: 1.1.4

  color-name@1.1.4: {}

  commander@2.20.3: {}

  commander@4.1.1: {}

  common-tags@1.8.2: {}

  concat-map@0.0.1: {}

  convert-source-map@2.0.0: {}

  cookie@1.0.2: {}

  core-js-compat@3.46.0:
    dependencies:
      browserslist: 4.26.3

  cross-spawn@7.0.6:
    dependencies:
      path-key: 3.1.1
      shebang-command: 2.0.0
      which: 2.0.2

  crypto-random-string@2.0.0: {}

  cssesc@3.0.0: {}

  csstype@3.1.3: {}

  data-view-buffer@1.0.2:
    dependencies:
      call-bound: 1.0.4
      es-errors: 1.3.0
      is-data-view: 1.0.2

  data-view-byte-length@1.0.2:
    dependencies:
      call-bound: 1.0.4
      es-errors: 1.3.0
      is-data-view: 1.0.2

  data-view-byte-offset@1.0.1:
    dependencies:
      call-bound: 1.0.4
      es-errors: 1.3.0
      is-data-view: 1.0.2

  debug@4.4.3:
    dependencies:
      ms: 2.1.3

  deep-eql@5.0.2: {}

  deep-is@0.1.4: {}

  deepmerge@4.3.1: {}

  define-data-property@1.1.4:
    dependencies:
      es-define-property: 1.0.1
      es-errors: 1.3.0
      gopd: 1.2.0

  define-properties@1.2.1:
    dependencies:
      define-data-property: 1.1.4
      has-property-descriptors: 1.0.2
      object-keys: 1.1.1

  dexie@4.2.1: {}

  didyoumean@1.2.2: {}

  dlv@1.1.3: {}

  dotenv@16.6.1: {}

  dunder-proto@1.0.1:
    dependencies:
      call-bind-apply-helpers: 1.0.2
      es-errors: 1.3.0
      gopd: 1.2.0

  eastasianwidth@0.2.0: {}

  ejs@3.1.10:
    dependencies:
      jake: 10.9.4

  electron-to-chromium@1.5.235: {}

  emoji-regex@8.0.0: {}

  emoji-regex@9.2.2: {}

  es-abstract@1.24.0:
    dependencies:
      array-buffer-byte-length: 1.0.2
      arraybuffer.prototype.slice: 1.0.4
      available-typed-arrays: 1.0.7
      call-bind: 1.0.8
      call-bound: 1.0.4
      data-view-buffer: 1.0.2
      data-view-byte-length: 1.0.2
      data-view-byte-offset: 1.0.1
      es-define-property: 1.0.1
      es-errors: 1.3.0
      es-object-atoms: 1.1.1
      es-set-tostringtag: 2.1.0
      es-to-primitive: 1.3.0
      function.prototype.name: 1.1.8
      get-intrinsic: 1.3.0
      get-proto: 1.0.1
      get-symbol-description: 1.1.0
      globalthis: 1.0.4
      gopd: 1.2.0
      has-property-descriptors: 1.0.2
      has-proto: 1.2.0
      has-symbols: 1.1.0
      hasown: 2.0.2
      internal-slot: 1.1.0
      is-array-buffer: 3.0.5
      is-callable: 1.2.7
      is-data-view: 1.0.2
      is-negative-zero: 2.0.3
      is-regex: 1.2.1
      is-set: 2.0.3
      is-shared-array-buffer: 1.0.4
      is-string: 1.1.1
      is-typed-array: 1.1.15
      is-weakref: 1.1.1
      math-intrinsics: 1.1.0
      object-inspect: 1.13.4
      object-keys: 1.1.1
      object.assign: 4.1.7
      own-keys: 1.0.1
      regexp.prototype.flags: 1.5.4
      safe-array-concat: 1.1.3
      safe-push-apply: 1.0.0
      safe-regex-test: 1.1.0
      set-proto: 1.0.0
      stop-iteration-iterator: 1.1.0
      string.prototype.trim: 1.2.10
      string.prototype.trimend: 1.0.9
      string.prototype.trimstart: 1.0.8
      typed-array-buffer: 1.0.3
      typed-array-byte-length: 1.0.3
      typed-array-byte-offset: 1.0.4
      typed-array-length: 1.0.7
      unbox-primitive: 1.1.0
      which-typed-array: 1.1.19

  es-define-property@1.0.1: {}

  es-errors@1.3.0: {}

  es-module-lexer@1.7.0: {}

  es-object-atoms@1.1.1:
    dependencies:
      es-errors: 1.3.0

  es-set-tostringtag@2.1.0:
    dependencies:
      es-errors: 1.3.0
      get-intrinsic: 1.3.0
      has-tostringtag: 1.0.2
      hasown: 2.0.2

  es-to-primitive@1.3.0:
    dependencies:
      is-callable: 1.2.7
      is-date-object: 1.1.0
      is-symbol: 1.1.1

  esbuild@0.21.5:
    optionalDependencies:
      '@esbuild/aix-ppc64': 0.21.5
      '@esbuild/android-arm': 0.21.5
      '@esbuild/android-arm64': 0.21.5
      '@esbuild/android-x64': 0.21.5
      '@esbuild/darwin-arm64': 0.21.5
      '@esbuild/darwin-x64': 0.21.5
      '@esbuild/freebsd-arm64': 0.21.5
      '@esbuild/freebsd-x64': 0.21.5
      '@esbuild/linux-arm': 0.21.5
      '@esbuild/linux-arm64': 0.21.5
      '@esbuild/linux-ia32': 0.21.5
      '@esbuild/linux-loong64': 0.21.5
      '@esbuild/linux-mips64el': 0.21.5
      '@esbuild/linux-ppc64': 0.21.5
      '@esbuild/linux-riscv64': 0.21.5
      '@esbuild/linux-s390x': 0.21.5
      '@esbuild/linux-x64': 0.21.5
      '@esbuild/netbsd-x64': 0.21.5
      '@esbuild/openbsd-x64': 0.21.5
      '@esbuild/sunos-x64': 0.21.5
      '@esbuild/win32-arm64': 0.21.5
      '@esbuild/win32-ia32': 0.21.5
      '@esbuild/win32-x64': 0.21.5

  esbuild@0.25.10:
    optionalDependencies:
      '@esbuild/aix-ppc64': 0.25.10
      '@esbuild/android-arm': 0.25.10
      '@esbuild/android-arm64': 0.25.10
      '@esbuild/android-x64': 0.25.10
      '@esbuild/darwin-arm64': 0.25.10
      '@esbuild/darwin-x64': 0.25.10
      '@esbuild/freebsd-arm64': 0.25.10
      '@esbuild/freebsd-x64': 0.25.10
      '@esbuild/linux-arm': 0.25.10
      '@esbuild/linux-arm64': 0.25.10
      '@esbuild/linux-ia32': 0.25.10
      '@esbuild/linux-loong64': 0.25.10
      '@esbuild/linux-mips64el': 0.25.10
      '@esbuild/linux-ppc64': 0.25.10
      '@esbuild/linux-riscv64': 0.25.10
      '@esbuild/linux-s390x': 0.25.10
      '@esbuild/linux-x64': 0.25.10
      '@esbuild/netbsd-arm64': 0.25.10
      '@esbuild/netbsd-x64': 0.25.10
      '@esbuild/openbsd-arm64': 0.25.10
      '@esbuild/openbsd-x64': 0.25.10
      '@esbuild/openharmony-arm64': 0.25.10
      '@esbuild/sunos-x64': 0.25.10
      '@esbuild/win32-arm64': 0.25.10
      '@esbuild/win32-ia32': 0.25.10
      '@esbuild/win32-x64': 0.25.10

  escalade@3.2.0: {}

  escape-string-regexp@4.0.0: {}

  eslint-plugin-react-hooks@5.2.0(eslint@9.37.0(jiti@1.21.7)):
    dependencies:
      eslint: 9.37.0(jiti@1.21.7)

  eslint-plugin-react-refresh@0.4.23(eslint@9.37.0(jiti@1.21.7)):
    dependencies:
      eslint: 9.37.0(jiti@1.21.7)

  eslint-scope@8.4.0:
    dependencies:
      esrecurse: 4.3.0
      estraverse: 5.3.0

  eslint-visitor-keys@3.4.3: {}

  eslint-visitor-keys@4.2.1: {}

  eslint@9.37.0(jiti@1.21.7):
    dependencies:
      '@eslint-community/eslint-utils': 4.9.0(eslint@9.37.0(jiti@1.21.7))
      '@eslint-community/regexpp': 4.12.1
      '@eslint/config-array': 0.21.0
      '@eslint/config-helpers': 0.4.0
      '@eslint/core': 0.16.0
      '@eslint/eslintrc': 3.3.1
      '@eslint/js': 9.37.0
      '@eslint/plugin-kit': 0.4.0
      '@humanfs/node': 0.16.7
      '@humanwhocodes/module-importer': 1.0.1
      '@humanwhocodes/retry': 0.4.3
      '@types/estree': 1.0.8
      '@types/json-schema': 7.0.15
      ajv: 6.12.6
      chalk: 4.1.2
      cross-spawn: 7.0.6
      debug: 4.4.3
      escape-string-regexp: 4.0.0
      eslint-scope: 8.4.0
      eslint-visitor-keys: 4.2.1
      espree: 10.4.0
      esquery: 1.6.0
      esutils: 2.0.3
      fast-deep-equal: 3.1.3
      file-entry-cache: 8.0.0
      find-up: 5.0.0
      glob-parent: 6.0.2
      ignore: 5.3.2
      imurmurhash: 0.1.4
      is-glob: 4.0.3
      json-stable-stringify-without-jsonify: 1.0.1
      lodash.merge: 4.6.2
      minimatch: 3.1.2
      natural-compare: 1.4.0
      optionator: 0.9.4
    optionalDependencies:
      jiti: 1.21.7
    transitivePeerDependencies:
      - supports-color

  espree@10.4.0:
    dependencies:
      acorn: 8.15.0
      acorn-jsx: 5.3.2(acorn@8.15.0)
      eslint-visitor-keys: 4.2.1

  esquery@1.6.0:
    dependencies:
      estraverse: 5.3.0

  esrecurse@4.3.0:
    dependencies:
      estraverse: 5.3.0

  estraverse@5.3.0: {}

  estree-walker@1.0.1: {}

  estree-walker@2.0.2: {}

  estree-walker@3.0.3:
    dependencies:
      '@types/estree': 1.0.8

  esutils@2.0.3: {}

  expect-type@1.2.2: {}

  fake-indexeddb@5.0.2: {}

  fast-deep-equal@3.1.3: {}

  fast-glob@3.3.3:
    dependencies:
      '@nodelib/fs.stat': 2.0.5
      '@nodelib/fs.walk': 1.2.8
      glob-parent: 5.1.2
      merge2: 1.4.1
      micromatch: 4.0.8

  fast-json-stable-stringify@2.1.0: {}

  fast-levenshtein@2.0.6: {}

  fast-uri@3.1.0: {}

  fastq@1.19.1:
    dependencies:
      reusify: 1.1.0

  faye-websocket@0.11.4:
    dependencies:
      websocket-driver: 0.7.4

  fdir@6.5.0(picomatch@4.0.3):
    optionalDependencies:
      picomatch: 4.0.3

  file-entry-cache@8.0.0:
    dependencies:
      flat-cache: 4.0.1

  filelist@1.0.4:
    dependencies:
      minimatch: 5.1.6

  fill-range@7.1.1:
    dependencies:
      to-regex-range: 5.0.1

  find-up@5.0.0:
    dependencies:
      locate-path: 6.0.0
      path-exists: 4.0.0

  firebase@12.4.0:
    dependencies:
      '@firebase/ai': 2.4.0(@firebase/app-types@0.9.3)(@firebase/app@0.14.4)
      '@firebase/analytics': 0.10.19(@firebase/app@0.14.4)
      '@firebase/analytics-compat': 0.2.25(@firebase/app-compat@0.5.4)(@firebase/app@0.14.4)
      '@firebase/app': 0.14.4
      '@firebase/app-check': 0.11.0(@firebase/app@0.14.4)
      '@firebase/app-check-compat': 0.4.0(@firebase/app-compat@0.5.4)(@firebase/app@0.14.4)
      '@firebase/app-compat': 0.5.4
      '@firebase/app-types': 0.9.3
      '@firebase/auth': 1.11.0(@firebase/app@0.14.4)
      '@firebase/auth-compat': 0.6.0(@firebase/app-compat@0.5.4)(@firebase/app-types@0.9.3)(@firebase/app@0.14.4)
      '@firebase/data-connect': 0.3.11(@firebase/app@0.14.4)
      '@firebase/database': 1.1.0
      '@firebase/database-compat': 2.1.0
      '@firebase/firestore': 4.9.2(@firebase/app@0.14.4)
      '@firebase/firestore-compat': 0.4.2(@firebase/app-compat@0.5.4)(@firebase/app-types@0.9.3)(@firebase/app@0.14.4)
      '@firebase/functions': 0.13.1(@firebase/app@0.14.4)
      '@firebase/functions-compat': 0.4.1(@firebase/app-compat@0.5.4)(@firebase/app@0.14.4)
      '@firebase/installations': 0.6.19(@firebase/app@0.14.4)
      '@firebase/installations-compat': 0.2.19(@firebase/app-compat@0.5.4)(@firebase/app-types@0.9.3)(@firebase/app@0.14.4)
      '@firebase/messaging': 0.12.23(@firebase/app@0.14.4)
      '@firebase/messaging-compat': 0.2.23(@firebase/app-compat@0.5.4)(@firebase/app@0.14.4)
      '@firebase/performance': 0.7.9(@firebase/app@0.14.4)
      '@firebase/performance-compat': 0.2.22(@firebase/app-compat@0.5.4)(@firebase/app@0.14.4)
      '@firebase/remote-config': 0.7.0(@firebase/app@0.14.4)
      '@firebase/remote-config-compat': 0.2.20(@firebase/app-compat@0.5.4)(@firebase/app@0.14.4)
      '@firebase/storage': 0.14.0(@firebase/app@0.14.4)
      '@firebase/storage-compat': 0.4.0(@firebase/app-compat@0.5.4)(@firebase/app-types@0.9.3)(@firebase/app@0.14.4)
      '@firebase/util': 1.13.0
    transitivePeerDependencies:
      - '@react-native-async-storage/async-storage'

  flat-cache@4.0.1:
    dependencies:
      flatted: 3.3.3
      keyv: 4.5.4

  flatted@3.3.3: {}

  for-each@0.3.5:
    dependencies:
      is-callable: 1.2.7

  foreground-child@3.3.1:
    dependencies:
      cross-spawn: 7.0.6
      signal-exit: 4.1.0

  fraction.js@4.3.7: {}

  framer-motion@12.23.24(react-dom@19.2.0(react@19.2.0))(react@19.2.0):
    dependencies:
      motion-dom: 12.23.23
      motion-utils: 12.23.6
      tslib: 2.8.1
    optionalDependencies:
      react: 19.2.0
      react-dom: 19.2.0(react@19.2.0)

  fs-extra@9.1.0:
    dependencies:
      at-least-node: 1.0.0
      graceful-fs: 4.2.11
      jsonfile: 6.2.0
      universalify: 2.0.1

  fs.realpath@1.0.0: {}

  fsevents@2.3.3:
    optional: true

  function-bind@1.1.2: {}

  function.prototype.name@1.1.8:
    dependencies:
      call-bind: 1.0.8
      call-bound: 1.0.4
      define-properties: 1.2.1
      functions-have-names: 1.2.3
      hasown: 2.0.2
      is-callable: 1.2.7

  functions-have-names@1.2.3: {}

  generator-function@2.0.1: {}

  gensync@1.0.0-beta.2: {}

  get-caller-file@2.0.5: {}

  get-intrinsic@1.3.0:
    dependencies:
      call-bind-apply-helpers: 1.0.2
      es-define-property: 1.0.1
      es-errors: 1.3.0
      es-object-atoms: 1.1.1
      function-bind: 1.1.2
      get-proto: 1.0.1
      gopd: 1.2.0
      has-symbols: 1.1.0
      hasown: 2.0.2
      math-intrinsics: 1.1.0

  get-own-enumerable-property-symbols@3.0.2: {}

  get-proto@1.0.1:
    dependencies:
      dunder-proto: 1.0.1
      es-object-atoms: 1.1.1

  get-symbol-description@1.1.0:
    dependencies:
      call-bound: 1.0.4
      es-errors: 1.3.0
      get-intrinsic: 1.3.0

  glob-parent@5.1.2:
    dependencies:
      is-glob: 4.0.3

  glob-parent@6.0.2:
    dependencies:
      is-glob: 4.0.3

  glob@10.4.5:
    dependencies:
      foreground-child: 3.3.1
      jackspeak: 3.4.3
      minimatch: 9.0.5
      minipass: 7.1.2
      package-json-from-dist: 1.0.1
      path-scurry: 1.11.1

  glob@7.2.3:
    dependencies:
      fs.realpath: 1.0.0
      inflight: 1.0.6
      inherits: 2.0.4
      minimatch: 3.1.2
      once: 1.4.0
      path-is-absolute: 1.0.1

  globals@14.0.0: {}

  globals@16.4.0: {}

  globalthis@1.0.4:
    dependencies:
      define-properties: 1.2.1
      gopd: 1.2.0

  gopd@1.2.0: {}

  graceful-fs@4.2.11: {}

  graphemer@1.4.0: {}

  has-bigints@1.1.0: {}

  has-flag@4.0.0: {}

  has-property-descriptors@1.0.2:
    dependencies:
      es-define-property: 1.0.1

  has-proto@1.2.0:
    dependencies:
      dunder-proto: 1.0.1

  has-symbols@1.1.0: {}

  has-tostringtag@1.0.2:
    dependencies:
      has-symbols: 1.1.0

  hasown@2.0.2:
    dependencies:
      function-bind: 1.1.2

  http-parser-js@0.5.10: {}

  idb-keyval@6.2.2: {}

  idb@7.1.1: {}

  ignore@5.3.2: {}

  ignore@7.0.5: {}

  import-fresh@3.3.1:
    dependencies:
      parent-module: 1.0.1
      resolve-from: 4.0.0

  imurmurhash@0.1.4: {}

  inflight@1.0.6:
    dependencies:
      once: 1.4.0
      wrappy: 1.0.2

  inherits@2.0.4: {}

  internal-slot@1.1.0:
    dependencies:
      es-errors: 1.3.0
      hasown: 2.0.2
      side-channel: 1.1.0

  is-array-buffer@3.0.5:
    dependencies:
      call-bind: 1.0.8
      call-bound: 1.0.4
      get-intrinsic: 1.3.0

  is-async-function@2.1.1:
    dependencies:
      async-function: 1.0.0
      call-bound: 1.0.4
      get-proto: 1.0.1
      has-tostringtag: 1.0.2
      safe-regex-test: 1.1.0

  is-bigint@1.1.0:
    dependencies:
      has-bigints: 1.1.0

  is-binary-path@2.1.0:
    dependencies:
      binary-extensions: 2.3.0

  is-boolean-object@1.2.2:
    dependencies:
      call-bound: 1.0.4
      has-tostringtag: 1.0.2

  is-callable@1.2.7: {}

  is-core-module@2.16.1:
    dependencies:
      hasown: 2.0.2

  is-data-view@1.0.2:
    dependencies:
      call-bound: 1.0.4
      get-intrinsic: 1.3.0
      is-typed-array: 1.1.15

  is-date-object@1.1.0:
    dependencies:
      call-bound: 1.0.4
      has-tostringtag: 1.0.2

  is-extglob@2.1.1: {}

  is-finalizationregistry@1.1.1:
    dependencies:
      call-bound: 1.0.4

  is-fullwidth-code-point@3.0.0: {}

  is-generator-function@1.1.2:
    dependencies:
      call-bound: 1.0.4
      generator-function: 2.0.1
      get-proto: 1.0.1
      has-tostringtag: 1.0.2
      safe-regex-test: 1.1.0

  is-glob@4.0.3:
    dependencies:
      is-extglob: 2.1.1

  is-map@2.0.3: {}

  is-module@1.0.0: {}

  is-negative-zero@2.0.3: {}

  is-number-object@1.1.1:
    dependencies:
      call-bound: 1.0.4
      has-tostringtag: 1.0.2

  is-number@7.0.0: {}

  is-obj@1.0.1: {}

  is-regex@1.2.1:
    dependencies:
      call-bound: 1.0.4
      gopd: 1.2.0
      has-tostringtag: 1.0.2
      hasown: 2.0.2

  is-regexp@1.0.0: {}

  is-set@2.0.3: {}

  is-shared-array-buffer@1.0.4:
    dependencies:
      call-bound: 1.0.4

  is-stream@2.0.1: {}

  is-string@1.1.1:
    dependencies:
      call-bound: 1.0.4
      has-tostringtag: 1.0.2

  is-symbol@1.1.1:
    dependencies:
      call-bound: 1.0.4
      has-symbols: 1.1.0
      safe-regex-test: 1.1.0

  is-typed-array@1.1.15:
    dependencies:
      which-typed-array: 1.1.19

  is-weakmap@2.0.2: {}

  is-weakref@1.1.1:
    dependencies:
      call-bound: 1.0.4

  is-weakset@2.0.4:
    dependencies:
      call-bound: 1.0.4
      get-intrinsic: 1.3.0

  isarray@2.0.5: {}

  isexe@2.0.0: {}

  jackspeak@3.4.3:
    dependencies:
      '@isaacs/cliui': 8.0.2
    optionalDependencies:
      '@pkgjs/parseargs': 0.11.0

  jake@10.9.4:
    dependencies:
      async: 3.2.6
      filelist: 1.0.4
      picocolors: 1.1.1

  jiti@1.21.7: {}

  js-tokens@4.0.0: {}

  js-yaml@4.1.0:
    dependencies:
      argparse: 2.0.1

  jsesc@3.1.0: {}

  json-buffer@3.0.1: {}

  json-schema-traverse@0.4.1: {}

  json-schema-traverse@1.0.0: {}

  json-schema@0.4.0: {}

  json-stable-stringify-without-jsonify@1.0.1: {}

  json5@2.2.3: {}

  jsonfile@6.2.0:
    dependencies:
      universalify: 2.0.1
    optionalDependencies:
      graceful-fs: 4.2.11

  jsonpointer@5.0.1: {}

  keyv@4.5.4:
    dependencies:
      json-buffer: 3.0.1

  leven@3.1.0: {}

  levn@0.4.1:
    dependencies:
      prelude-ls: 1.2.1
      type-check: 0.4.0

  lilconfig@3.1.3: {}

  lines-and-columns@1.2.4: {}

  locate-path@6.0.0:
    dependencies:
      p-locate: 5.0.0

  lodash.camelcase@4.3.0: {}

  lodash.debounce@4.0.8: {}

  lodash.merge@4.6.2: {}

  lodash.sortby@4.7.0: {}

  lodash@4.17.21: {}

  long@5.3.2: {}

  loupe@3.2.1: {}

  lru-cache@10.4.3: {}

  lru-cache@5.1.1:
    dependencies:
      yallist: 3.1.1

  lucide-react@0.545.0(react@19.2.0):
    dependencies:
      react: 19.2.0

  magic-string@0.25.9:
    dependencies:
      sourcemap-codec: 1.4.8

  magic-string@0.30.19:
    dependencies:
      '@jridgewell/sourcemap-codec': 1.5.5

  math-intrinsics@1.1.0: {}

  merge2@1.4.1: {}

  micromatch@4.0.8:
    dependencies:
      braces: 3.0.3
      picomatch: 2.3.1

  minimatch@3.1.2:
    dependencies:
      brace-expansion: 1.1.12

  minimatch@5.1.6:
    dependencies:
      brace-expansion: 2.0.2

  minimatch@9.0.5:
    dependencies:
      brace-expansion: 2.0.2

  minipass@7.1.2: {}

  motion-dom@12.23.23:
    dependencies:
      motion-utils: 12.23.6

  motion-utils@12.23.6: {}

  ms@2.1.3: {}

  mz@2.7.0:
    dependencies:
      any-promise: 1.3.0
      object-assign: 4.1.1
      thenify-all: 1.6.0

  nanoid@3.3.11: {}

  natural-compare@1.4.0: {}

  node-releases@2.0.23: {}

  normalize-path@3.0.0: {}

  normalize-range@0.1.2: {}

  object-assign@4.1.1: {}

  object-hash@3.0.0: {}

  object-inspect@1.13.4: {}

  object-keys@1.1.1: {}

  object.assign@4.1.7:
    dependencies:
      call-bind: 1.0.8
      call-bound: 1.0.4
      define-properties: 1.2.1
      es-object-atoms: 1.1.1
      has-symbols: 1.1.0
      object-keys: 1.1.1

  once@1.4.0:
    dependencies:
      wrappy: 1.0.2

  optionator@0.9.4:
    dependencies:
      deep-is: 0.1.4
      fast-levenshtein: 2.0.6
      levn: 0.4.1
      prelude-ls: 1.2.1
      type-check: 0.4.0
      word-wrap: 1.2.5

  own-keys@1.0.1:
    dependencies:
      get-intrinsic: 1.3.0
      object-keys: 1.1.1
      safe-push-apply: 1.0.0

  p-limit@3.1.0:
    dependencies:
      yocto-queue: 0.1.0

  p-locate@5.0.0:
    dependencies:
      p-limit: 3.1.0

  package-json-from-dist@1.0.1: {}

  papaparse@5.5.3: {}

  parent-module@1.0.1:
    dependencies:
      callsites: 3.1.0

  path-exists@4.0.0: {}

  path-is-absolute@1.0.1: {}

  path-key@3.1.1: {}

  path-parse@1.0.7: {}

  path-scurry@1.11.1:
    dependencies:
      lru-cache: 10.4.3
      minipass: 7.1.2

  pathe@1.1.2: {}

  pathval@2.0.1: {}

  picocolors@1.1.1: {}

  picomatch@2.3.1: {}

  picomatch@4.0.3: {}

  pify@2.3.0: {}

  pirates@4.0.7: {}

  possible-typed-array-names@1.1.0: {}

  postcss-import@15.1.0(postcss@8.5.6):
    dependencies:
      postcss: 8.5.6
      postcss-value-parser: 4.2.0
      read-cache: 1.0.0
      resolve: 1.22.10

  postcss-js@4.1.0(postcss@8.5.6):
    dependencies:
      camelcase-css: 2.0.1
      postcss: 8.5.6

  postcss-load-config@6.0.1(jiti@1.21.7)(postcss@8.5.6):
    dependencies:
      lilconfig: 3.1.3
    optionalDependencies:
      jiti: 1.21.7
      postcss: 8.5.6

  postcss-nested@6.2.0(postcss@8.5.6):
    dependencies:
      postcss: 8.5.6
      postcss-selector-parser: 6.1.2

  postcss-selector-parser@6.1.2:
    dependencies:
      cssesc: 3.0.0
      util-deprecate: 1.0.2

  postcss-value-parser@4.2.0: {}

  postcss@8.5.6:
    dependencies:
      nanoid: 3.3.11
      picocolors: 1.1.1
      source-map-js: 1.2.1

  prelude-ls@1.2.1: {}

  pretty-bytes@5.6.0: {}

  pretty-bytes@6.1.1: {}

  protobufjs@7.5.4:
    dependencies:
      '@protobufjs/aspromise': 1.1.2
      '@protobufjs/base64': 1.1.2
      '@protobufjs/codegen': 2.0.4
      '@protobufjs/eventemitter': 1.1.0
      '@protobufjs/fetch': 1.1.0
      '@protobufjs/float': 1.0.2
      '@protobufjs/inquire': 1.1.0
      '@protobufjs/path': 1.1.2
      '@protobufjs/pool': 1.1.0
      '@protobufjs/utf8': 1.1.0
      '@types/node': 24.7.2
      long: 5.3.2

  punycode@2.3.1: {}

  queue-microtask@1.2.3: {}

  randombytes@2.1.0:
    dependencies:
      safe-buffer: 5.2.1

  react-dom@19.2.0(react@19.2.0):
    dependencies:
      react: 19.2.0
      scheduler: 0.27.0

  react-refresh@0.17.0: {}

  react-router-dom@7.9.4(react-dom@19.2.0(react@19.2.0))(react@19.2.0):
    dependencies:
      react: 19.2.0
      react-dom: 19.2.0(react@19.2.0)
      react-router: 7.9.4(react-dom@19.2.0(react@19.2.0))(react@19.2.0)

  react-router@7.9.4(react-dom@19.2.0(react@19.2.0))(react@19.2.0):
    dependencies:
      cookie: 1.0.2
      react: 19.2.0
      set-cookie-parser: 2.7.1
    optionalDependencies:
      react-dom: 19.2.0(react@19.2.0)

  react@19.2.0: {}

  read-cache@1.0.0:
    dependencies:
      pify: 2.3.0

  readdirp@3.6.0:
    dependencies:
      picomatch: 2.3.1

  reflect.getprototypeof@1.0.10:
    dependencies:
      call-bind: 1.0.8
      define-properties: 1.2.1
      es-abstract: 1.24.0
      es-errors: 1.3.0
      es-object-atoms: 1.1.1
      get-intrinsic: 1.3.0
      get-proto: 1.0.1
      which-builtin-type: 1.2.1

  regenerate-unicode-properties@10.2.2:
    dependencies:
      regenerate: 1.4.2

  regenerate@1.4.2: {}

  regexp.prototype.flags@1.5.4:
    dependencies:
      call-bind: 1.0.8
      define-properties: 1.2.1
      es-errors: 1.3.0
      get-proto: 1.0.1
      gopd: 1.2.0
      set-function-name: 2.0.2

  regexpu-core@6.4.0:
    dependencies:
      regenerate: 1.4.2
      regenerate-unicode-properties: 10.2.2
      regjsgen: 0.8.0
      regjsparser: 0.13.0
      unicode-match-property-ecmascript: 2.0.0
      unicode-match-property-value-ecmascript: 2.2.1

  regjsgen@0.8.0: {}

  regjsparser@0.13.0:
    dependencies:
      jsesc: 3.1.0

  require-directory@2.1.1: {}

  require-from-string@2.0.2: {}

  resolve-from@4.0.0: {}

  resolve@1.22.10:
    dependencies:
      is-core-module: 2.16.1
      path-parse: 1.0.7
      supports-preserve-symlinks-flag: 1.0.0

  reusify@1.1.0: {}

  rollup@2.79.2:
    optionalDependencies:
      fsevents: 2.3.3

  rollup@4.52.4:
    dependencies:
      '@types/estree': 1.0.8
    optionalDependencies:
      '@rollup/rollup-android-arm-eabi': 4.52.4
      '@rollup/rollup-android-arm64': 4.52.4
      '@rollup/rollup-darwin-arm64': 4.52.4
      '@rollup/rollup-darwin-x64': 4.52.4
      '@rollup/rollup-freebsd-arm64': 4.52.4
      '@rollup/rollup-freebsd-x64': 4.52.4
      '@rollup/rollup-linux-arm-gnueabihf': 4.52.4
      '@rollup/rollup-linux-arm-musleabihf': 4.52.4
      '@rollup/rollup-linux-arm64-gnu': 4.52.4
      '@rollup/rollup-linux-arm64-musl': 4.52.4
      '@rollup/rollup-linux-loong64-gnu': 4.52.4
      '@rollup/rollup-linux-ppc64-gnu': 4.52.4
      '@rollup/rollup-linux-riscv64-gnu': 4.52.4
      '@rollup/rollup-linux-riscv64-musl': 4.52.4
      '@rollup/rollup-linux-s390x-gnu': 4.52.4
      '@rollup/rollup-linux-x64-gnu': 4.52.4
      '@rollup/rollup-linux-x64-musl': 4.52.4
      '@rollup/rollup-openharmony-arm64': 4.52.4
      '@rollup/rollup-win32-arm64-msvc': 4.52.4
      '@rollup/rollup-win32-ia32-msvc': 4.52.4
      '@rollup/rollup-win32-x64-gnu': 4.52.4
      '@rollup/rollup-win32-x64-msvc': 4.52.4
      fsevents: 2.3.3

  run-parallel@1.2.0:
    dependencies:
      queue-microtask: 1.2.3

  safe-array-concat@1.1.3:
    dependencies:
      call-bind: 1.0.8
      call-bound: 1.0.4
      get-intrinsic: 1.3.0
      has-symbols: 1.1.0
      isarray: 2.0.5

  safe-buffer@5.2.1: {}

  safe-push-apply@1.0.0:
    dependencies:
      es-errors: 1.3.0
      isarray: 2.0.5

  safe-regex-test@1.1.0:
    dependencies:
      call-bound: 1.0.4
      es-errors: 1.3.0
      is-regex: 1.2.1

  scheduler@0.27.0: {}

  semver@6.3.1: {}

  semver@7.7.3: {}

  serialize-javascript@6.0.2:
    dependencies:
      randombytes: 2.1.0

  set-cookie-parser@2.7.1: {}

  set-function-length@1.2.2:
    dependencies:
      define-data-property: 1.1.4
      es-errors: 1.3.0
      function-bind: 1.1.2
      get-intrinsic: 1.3.0
      gopd: 1.2.0
      has-property-descriptors: 1.0.2

  set-function-name@2.0.2:
    dependencies:
      define-data-property: 1.1.4
      es-errors: 1.3.0
      functions-have-names: 1.2.3
      has-property-descriptors: 1.0.2

  set-proto@1.0.0:
    dependencies:
      dunder-proto: 1.0.1
      es-errors: 1.3.0
      es-object-atoms: 1.1.1

  shebang-command@2.0.0:
    dependencies:
      shebang-regex: 3.0.0

  shebang-regex@3.0.0: {}

  side-channel-list@1.0.0:
    dependencies:
      es-errors: 1.3.0
      object-inspect: 1.13.4

  side-channel-map@1.0.1:
    dependencies:
      call-bound: 1.0.4
      es-errors: 1.3.0
      get-intrinsic: 1.3.0
      object-inspect: 1.13.4

  side-channel-weakmap@1.0.2:
    dependencies:
      call-bound: 1.0.4
      es-errors: 1.3.0
      get-intrinsic: 1.3.0
      object-inspect: 1.13.4
      side-channel-map: 1.0.1

  side-channel@1.1.0:
    dependencies:
      es-errors: 1.3.0
      object-inspect: 1.13.4
      side-channel-list: 1.0.0
      side-channel-map: 1.0.1
      side-channel-weakmap: 1.0.2

  siginfo@2.0.0: {}

  signal-exit@4.1.0: {}

  smob@1.5.0: {}

  source-map-js@1.2.1: {}

  source-map-support@0.5.21:
    dependencies:
      buffer-from: 1.1.2
      source-map: 0.6.1

  source-map@0.6.1: {}

  source-map@0.8.0-beta.0:
    dependencies:
      whatwg-url: 7.1.0

  sourcemap-codec@1.4.8: {}

  stackback@0.0.2: {}

  std-env@3.10.0: {}

  stop-iteration-iterator@1.1.0:
    dependencies:
      es-errors: 1.3.0
      internal-slot: 1.1.0

  string-width@4.2.3:
    dependencies:
      emoji-regex: 8.0.0
      is-fullwidth-code-point: 3.0.0
      strip-ansi: 6.0.1

  string-width@5.1.2:
    dependencies:
      eastasianwidth: 0.2.0
      emoji-regex: 9.2.2
      strip-ansi: 7.1.2

  string.prototype.matchall@4.0.12:
    dependencies:
      call-bind: 1.0.8
      call-bound: 1.0.4
      define-properties: 1.2.1
      es-abstract: 1.24.0
      es-errors: 1.3.0
      es-object-atoms: 1.1.1
      get-intrinsic: 1.3.0
      gopd: 1.2.0
      has-symbols: 1.1.0
      internal-slot: 1.1.0
      regexp.prototype.flags: 1.5.4
      set-function-name: 2.0.2
      side-channel: 1.1.0

  string.prototype.trim@1.2.10:
    dependencies:
      call-bind: 1.0.8
      call-bound: 1.0.4
      define-data-property: 1.1.4
      define-properties: 1.2.1
      es-abstract: 1.24.0
      es-object-atoms: 1.1.1
      has-property-descriptors: 1.0.2

  string.prototype.trimend@1.0.9:
    dependencies:
      call-bind: 1.0.8
      call-bound: 1.0.4
      define-properties: 1.2.1
      es-object-atoms: 1.1.1

  string.prototype.trimstart@1.0.8:
    dependencies:
      call-bind: 1.0.8
      define-properties: 1.2.1
      es-object-atoms: 1.1.1

  stringify-object@3.3.0:
    dependencies:
      get-own-enumerable-property-symbols: 3.0.2
      is-obj: 1.0.1
      is-regexp: 1.0.0

  strip-ansi@6.0.1:
    dependencies:
      ansi-regex: 5.0.1

  strip-ansi@7.1.2:
    dependencies:
      ansi-regex: 6.2.2

  strip-comments@2.0.1: {}

  strip-json-comments@3.1.1: {}

  sucrase@3.35.0:
    dependencies:
      '@jridgewell/gen-mapping': 0.3.13
      commander: 4.1.1
      glob: 10.4.5
      lines-and-columns: 1.2.4
      mz: 2.7.0
      pirates: 4.0.7
      ts-interface-checker: 0.1.13

  supports-color@7.2.0:
    dependencies:
      has-flag: 4.0.0

  supports-preserve-symlinks-flag@1.0.0: {}

  tailwind-merge@3.3.1: {}

  tailwindcss@3.4.18:
    dependencies:
      '@alloc/quick-lru': 5.2.0
      arg: 5.0.2
      chokidar: 3.6.0
      didyoumean: 1.2.2
      dlv: 1.1.3
      fast-glob: 3.3.3
      glob-parent: 6.0.2
      is-glob: 4.0.3
      jiti: 1.21.7
      lilconfig: 3.1.3
      micromatch: 4.0.8
      normalize-path: 3.0.0
      object-hash: 3.0.0
      picocolors: 1.1.1
      postcss: 8.5.6
      postcss-import: 15.1.0(postcss@8.5.6)
      postcss-js: 4.1.0(postcss@8.5.6)
      postcss-load-config: 6.0.1(jiti@1.21.7)(postcss@8.5.6)
      postcss-nested: 6.2.0(postcss@8.5.6)
      postcss-selector-parser: 6.1.2
      resolve: 1.22.10
      sucrase: 3.35.0
    transitivePeerDependencies:
      - tsx
      - yaml

  temp-dir@2.0.0: {}

  tempy@0.6.0:
    dependencies:
      is-stream: 2.0.1
      temp-dir: 2.0.0
      type-fest: 0.16.0
      unique-string: 2.0.0

  terser@5.44.0:
    dependencies:
      '@jridgewell/source-map': 0.3.11
      acorn: 8.15.0
      commander: 2.20.3
      source-map-support: 0.5.21

  thenify-all@1.6.0:
    dependencies:
      thenify: 3.3.1

  thenify@3.3.1:
    dependencies:
      any-promise: 1.3.0

  tinybench@2.9.0: {}

  tinyexec@0.3.2: {}

  tinyglobby@0.2.15:
    dependencies:
      fdir: 6.5.0(picomatch@4.0.3)
      picomatch: 4.0.3

  tinypool@1.1.1: {}

  tinyrainbow@1.2.0: {}

  tinyspy@3.0.2: {}

  to-regex-range@5.0.1:
    dependencies:
      is-number: 7.0.0

  tr46@1.0.1:
    dependencies:
      punycode: 2.3.1

  ts-api-utils@2.1.0(typescript@5.9.3):
    dependencies:
      typescript: 5.9.3

  ts-interface-checker@0.1.13: {}

  tslib@2.8.1: {}

  type-check@0.4.0:
    dependencies:
      prelude-ls: 1.2.1

  type-fest@0.16.0: {}

  typed-array-buffer@1.0.3:
    dependencies:
      call-bound: 1.0.4
      es-errors: 1.3.0
      is-typed-array: 1.1.15

  typed-array-byte-length@1.0.3:
    dependencies:
      call-bind: 1.0.8
      for-each: 0.3.5
      gopd: 1.2.0
      has-proto: 1.2.0
      is-typed-array: 1.1.15

  typed-array-byte-offset@1.0.4:
    dependencies:
      available-typed-arrays: 1.0.7
      call-bind: 1.0.8
      for-each: 0.3.5
      gopd: 1.2.0
      has-proto: 1.2.0
      is-typed-array: 1.1.15
      reflect.getprototypeof: 1.0.10

  typed-array-length@1.0.7:
    dependencies:
      call-bind: 1.0.8
      for-each: 0.3.5
      gopd: 1.2.0
      is-typed-array: 1.1.15
      possible-typed-array-names: 1.1.0
      reflect.getprototypeof: 1.0.10

  typescript-eslint@8.46.1(eslint@9.37.0(jiti@1.21.7))(typescript@5.9.3):
    dependencies:
      '@typescript-eslint/eslint-plugin': 8.46.1(@typescript-eslint/parser@8.46.1(eslint@9.37.0(jiti@1.21.7))(typescript@5.9.3))(eslint@9.37.0(jiti@1.21.7))(typescript@5.9.3)
      '@typescript-eslint/parser': 8.46.1(eslint@9.37.0(jiti@1.21.7))(typescript@5.9.3)
      '@typescript-eslint/typescript-estree': 8.46.1(typescript@5.9.3)
      '@typescript-eslint/utils': 8.46.1(eslint@9.37.0(jiti@1.21.7))(typescript@5.9.3)
      eslint: 9.37.0(jiti@1.21.7)
      typescript: 5.9.3
    transitivePeerDependencies:
      - supports-color

  typescript@5.9.3: {}

  unbox-primitive@1.1.0:
    dependencies:
      call-bound: 1.0.4
      has-bigints: 1.1.0
      has-symbols: 1.1.0
      which-boxed-primitive: 1.1.1

  undici-types@7.14.0: {}

  unicode-canonical-property-names-ecmascript@2.0.1: {}

  unicode-match-property-ecmascript@2.0.0:
    dependencies:
      unicode-canonical-property-names-ecmascript: 2.0.1
      unicode-property-aliases-ecmascript: 2.2.0

  unicode-match-property-value-ecmascript@2.2.1: {}

  unicode-property-aliases-ecmascript@2.2.0: {}

  unique-string@2.0.0:
    dependencies:
      crypto-random-string: 2.0.0

  universalify@2.0.1: {}

  upath@1.2.0: {}

  update-browserslist-db@1.1.3(browserslist@4.26.3):
    dependencies:
      browserslist: 4.26.3
      escalade: 3.2.0
      picocolors: 1.1.1

  uri-js@4.4.1:
    dependencies:
      punycode: 2.3.1

  util-deprecate@1.0.2: {}

  vite-node@2.1.9(@types/node@24.7.2)(terser@5.44.0):
    dependencies:
      cac: 6.7.14
      debug: 4.4.3
      es-module-lexer: 1.7.0
      pathe: 1.1.2
      vite: 5.4.20(@types/node@24.7.2)(terser@5.44.0)
    transitivePeerDependencies:
      - '@types/node'
      - less
      - lightningcss
      - sass
      - sass-embedded
      - stylus
      - sugarss
      - supports-color
      - terser

  vite-plugin-pwa@1.1.0(vite@7.1.9(@types/node@24.7.2)(jiti@1.21.7)(terser@5.44.0))(workbox-build@7.3.0(@types/babel__core@7.20.5))(workbox-window@7.3.0):
    dependencies:
      debug: 4.4.3
      pretty-bytes: 6.1.1
      tinyglobby: 0.2.15
      vite: 7.1.9(@types/node@24.7.2)(jiti@1.21.7)(terser@5.44.0)
      workbox-build: 7.3.0(@types/babel__core@7.20.5)
      workbox-window: 7.3.0
    transitivePeerDependencies:
      - supports-color

  vite@5.4.20(@types/node@24.7.2)(terser@5.44.0):
    dependencies:
      esbuild: 0.21.5
      postcss: 8.5.6
      rollup: 4.52.4
    optionalDependencies:
      '@types/node': 24.7.2
      fsevents: 2.3.3
      terser: 5.44.0

  vite@7.1.9(@types/node@24.7.2)(jiti@1.21.7)(terser@5.44.0):
    dependencies:
      esbuild: 0.25.10
      fdir: 6.5.0(picomatch@4.0.3)
      picomatch: 4.0.3
      postcss: 8.5.6
      rollup: 4.52.4
      tinyglobby: 0.2.15
    optionalDependencies:
      '@types/node': 24.7.2
      fsevents: 2.3.3
      jiti: 1.21.7
      terser: 5.44.0

  vitest@2.1.9(@types/node@24.7.2)(terser@5.44.0):
    dependencies:
      '@vitest/expect': 2.1.9
      '@vitest/mocker': 2.1.9(vite@5.4.20(@types/node@24.7.2)(terser@5.44.0))
      '@vitest/pretty-format': 2.1.9
      '@vitest/runner': 2.1.9
      '@vitest/snapshot': 2.1.9
      '@vitest/spy': 2.1.9
      '@vitest/utils': 2.1.9
      chai: 5.3.3
      debug: 4.4.3
      expect-type: 1.2.2
      magic-string: 0.30.19
      pathe: 1.1.2
      std-env: 3.10.0
      tinybench: 2.9.0
      tinyexec: 0.3.2
      tinypool: 1.1.1
      tinyrainbow: 1.2.0
      vite: 5.4.20(@types/node@24.7.2)(terser@5.44.0)
      vite-node: 2.1.9(@types/node@24.7.2)(terser@5.44.0)
      why-is-node-running: 2.3.0
    optionalDependencies:
      '@types/node': 24.7.2
    transitivePeerDependencies:
      - less
      - lightningcss
      - msw
      - sass
      - sass-embedded
      - stylus
      - sugarss
      - supports-color
      - terser

  web-vitals@4.2.4: {}

  webidl-conversions@4.0.2: {}

  websocket-driver@0.7.4:
    dependencies:
      http-parser-js: 0.5.10
      safe-buffer: 5.2.1
      websocket-extensions: 0.1.4

  websocket-extensions@0.1.4: {}

  whatwg-url@7.1.0:
    dependencies:
      lodash.sortby: 4.7.0
      tr46: 1.0.1
      webidl-conversions: 4.0.2

  which-boxed-primitive@1.1.1:
    dependencies:
      is-bigint: 1.1.0
      is-boolean-object: 1.2.2
      is-number-object: 1.1.1
      is-string: 1.1.1
      is-symbol: 1.1.1

  which-builtin-type@1.2.1:
    dependencies:
      call-bound: 1.0.4
      function.prototype.name: 1.1.8
      has-tostringtag: 1.0.2
      is-async-function: 2.1.1
      is-date-object: 1.1.0
      is-finalizationregistry: 1.1.1
      is-generator-function: 1.1.2
      is-regex: 1.2.1
      is-weakref: 1.1.1
      isarray: 2.0.5
      which-boxed-primitive: 1.1.1
      which-collection: 1.0.2
      which-typed-array: 1.1.19

  which-collection@1.0.2:
    dependencies:
      is-map: 2.0.3
      is-set: 2.0.3
      is-weakmap: 2.0.2
      is-weakset: 2.0.4

  which-typed-array@1.1.19:
    dependencies:
      available-typed-arrays: 1.0.7
      call-bind: 1.0.8
      call-bound: 1.0.4
      for-each: 0.3.5
      get-proto: 1.0.1
      gopd: 1.2.0
      has-tostringtag: 1.0.2

  which@2.0.2:
    dependencies:
      isexe: 2.0.0

  why-is-node-running@2.3.0:
    dependencies:
      siginfo: 2.0.0
      stackback: 0.0.2

  word-wrap@1.2.5: {}

  workbox-background-sync@7.3.0:
    dependencies:
      idb: 7.1.1
      workbox-core: 7.3.0

  workbox-broadcast-update@7.3.0:
    dependencies:
      workbox-core: 7.3.0

  workbox-build@7.3.0(@types/babel__core@7.20.5):
    dependencies:
      '@apideck/better-ajv-errors': 0.3.6(ajv@8.17.1)
      '@babel/core': 7.28.4
      '@babel/preset-env': 7.28.3(@babel/core@7.28.4)
      '@babel/runtime': 7.28.4
      '@rollup/plugin-babel': 5.3.1(@babel/core@7.28.4)(@types/babel__core@7.20.5)(rollup@2.79.2)
      '@rollup/plugin-node-resolve': 15.3.1(rollup@2.79.2)
      '@rollup/plugin-replace': 2.4.2(rollup@2.79.2)
      '@rollup/plugin-terser': 0.4.4(rollup@2.79.2)
      '@surma/rollup-plugin-off-main-thread': 2.2.3
      ajv: 8.17.1
      common-tags: 1.8.2
      fast-json-stable-stringify: 2.1.0
      fs-extra: 9.1.0
      glob: 7.2.3
      lodash: 4.17.21
      pretty-bytes: 5.6.0
      rollup: 2.79.2
      source-map: 0.8.0-beta.0
      stringify-object: 3.3.0
      strip-comments: 2.0.1
      tempy: 0.6.0
      upath: 1.2.0
      workbox-background-sync: 7.3.0
      workbox-broadcast-update: 7.3.0
      workbox-cacheable-response: 7.3.0
      workbox-core: 7.3.0
      workbox-expiration: 7.3.0
      workbox-google-analytics: 7.3.0
      workbox-navigation-preload: 7.3.0
      workbox-precaching: 7.3.0
      workbox-range-requests: 7.3.0
      workbox-recipes: 7.3.0
      workbox-routing: 7.3.0
      workbox-strategies: 7.3.0
      workbox-streams: 7.3.0
      workbox-sw: 7.3.0
      workbox-window: 7.3.0
    transitivePeerDependencies:
      - '@types/babel__core'
      - supports-color

  workbox-cacheable-response@7.3.0:
    dependencies:
      workbox-core: 7.3.0

  workbox-core@7.3.0: {}

  workbox-expiration@7.3.0:
    dependencies:
      idb: 7.1.1
      workbox-core: 7.3.0

  workbox-google-analytics@7.3.0:
    dependencies:
      workbox-background-sync: 7.3.0
      workbox-core: 7.3.0
      workbox-routing: 7.3.0
      workbox-strategies: 7.3.0

  workbox-navigation-preload@7.3.0:
    dependencies:
      workbox-core: 7.3.0

  workbox-precaching@7.3.0:
    dependencies:
      workbox-core: 7.3.0
      workbox-routing: 7.3.0
      workbox-strategies: 7.3.0

  workbox-range-requests@7.3.0:
    dependencies:
      workbox-core: 7.3.0

  workbox-recipes@7.3.0:
    dependencies:
      workbox-cacheable-response: 7.3.0
      workbox-core: 7.3.0
      workbox-expiration: 7.3.0
      workbox-precaching: 7.3.0
      workbox-routing: 7.3.0
      workbox-strategies: 7.3.0

  workbox-routing@7.3.0:
    dependencies:
      workbox-core: 7.3.0

  workbox-strategies@7.3.0:
    dependencies:
      workbox-core: 7.3.0

  workbox-streams@7.3.0:
    dependencies:
      workbox-core: 7.3.0
      workbox-routing: 7.3.0

  workbox-sw@7.3.0: {}

  workbox-window@7.3.0:
    dependencies:
      '@types/trusted-types': 2.0.7
      workbox-core: 7.3.0

  wrap-ansi@7.0.0:
    dependencies:
      ansi-styles: 4.3.0
      string-width: 4.2.3
      strip-ansi: 6.0.1

  wrap-ansi@8.1.0:
    dependencies:
      ansi-styles: 6.2.3
      string-width: 5.1.2
      strip-ansi: 7.1.2

  wrappy@1.0.2: {}

  y18n@5.0.8: {}

  yallist@3.1.1: {}

  yargs-parser@21.1.1: {}

  yargs@17.7.2:
    dependencies:
      cliui: 8.0.1
      escalade: 3.2.0
      get-caller-file: 2.0.5
      require-directory: 2.1.1
      string-width: 4.2.3
      y18n: 5.0.8
      yargs-parser: 21.1.1

  yocto-queue@0.1.0: {}

  zod@4.1.12: {}<|MERGE_RESOLUTION|>--- conflicted
+++ resolved
@@ -39,13 +39,8 @@
         specifier: ^19.1.1
         version: 19.2.0(react@19.2.0)
       react-router-dom:
-<<<<<<< HEAD
-        specifier: ^7.6.0
-        version: 7.9.4(react-dom@19.2.0(react@19.2.0))(react@19.2.0)
-=======
         specifier: ^6.30.1
         version: 6.30.1(react-dom@19.2.0(react@19.2.0))(react@19.2.0)
->>>>>>> 438b268f
       tailwind-merge:
         specifier: ^3.3.1
         version: 3.3.1
