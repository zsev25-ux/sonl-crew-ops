--- conflicted
+++ resolved
@@ -25,9 +25,6 @@
 .env.local
 
 # Vite PWA dev build output
-<<<<<<< HEAD
-dev-dist/
-=======
 dev-dist/
 
 # local backups
@@ -46,5 +43,4 @@
 
 # build caches
 *.tsbuildinfo
-/dev-dist/
->>>>>>> c68769be
+/dev-dist/