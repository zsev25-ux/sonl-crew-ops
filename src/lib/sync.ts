import { useSyncExternalStore } from 'react'
import type { Table as DexieTable } from 'dexie'
import {
  cloudEnabled,
  db as cloudDb,
  ensureAnonAuth,
  storage as cloudStorage,
} from '@/lib/firebase'
import {
  addPendingOp,
  db,
  deleteByKey,
  getPendingOpsCount,
  getPendingOpsDue,
  setMediaStatus,
  updatePendingOp,
  type PendingOpRecord,
  type PendingOpType,
} from '@/lib/db'
import type { Job, Policy } from '@/lib/types'
import {
  JobValidationError,
  prepareJobForFirestore,
  safePrepareJobForFirestore,
  type JobSanitizationResult,
} from '@/lib/job-schema'
import { safeSerialize, stripUndefined, type SanitizationReport } from '@/lib/sanitize'
import { showToast } from '@/lib/toast'
import {
  collection,
  deleteDoc,
  doc,
  getDoc,
  getDocs,
  increment,
  onSnapshot,
  orderBy,
  query,
  serverTimestamp,
  setDoc,
  type DocumentData,
  type DocumentSnapshot,
  type QueryDocumentSnapshot,
  type Unsubscribe,
} from 'firebase/firestore'
import {
  getDownloadURL,
  ref as storageRef,
  uploadBytesResumable,
} from 'firebase/storage'

type SyncStatus = 'offline' | 'idle' | 'pushing' | 'pulling' | 'error'

const LAST_SYNC_KEY = 'sync:lastSuccess'

export type SyncState = {
  status: SyncStatus
  queued: number
  lastError: string | null
  lastSyncedAt: number | null
  lastSanitizedAt: number | null
}

export type PendingOpPayload =
  | { type: 'job.add'; job: Job }
  | { type: 'job.update'; job: Job }
  | { type: 'job.delete'; jobId: number }
  | { type: 'policy.update'; policy: Policy }
  | { type: 'kudos.react'; kudosId: string; emoji: string; by: string }
  | { type: 'media.upload'; mediaId: string }
  | { type: 'custom'; payload: Record<string, unknown> }

const BASE_RETRY_DELAY = 1_000
const MAX_RETRY_DELAY = 5 * 60_000

const initialStatus: SyncStatus =
  typeof navigator !== 'undefined' && navigator.onLine === false ? 'offline' : 'idle'

let syncState: SyncState = {
  status: initialStatus,
  queued: 0,
  lastError: null,
  lastSyncedAt: null,
  lastSanitizedAt: null,
}

const listeners = new Set<(state: SyncState) => void>()

const emit = () => {
  for (const listener of listeners) {
    listener(syncState)
  }
}

const setSyncState = (partial: Partial<SyncState>) => {
  syncState = { ...syncState, ...partial }
  emit()
}

const getSyncState = () => syncState

export function subscribeToSyncState(listener: (state: SyncState) => void): () => void {
  listeners.add(listener)
  listener(syncState)
  return () => {
    listeners.delete(listener)
  }
}

export function useSyncStatus(): SyncState {
  return useSyncExternalStore(subscribeToSyncState, getSyncState)
}

const randomId = (): string => {
  if (typeof crypto !== 'undefined' && typeof crypto.randomUUID === 'function') {
    return crypto.randomUUID()
  }
  return `${Date.now()}-${Math.random().toString(16).slice(2)}`
}

const getOnlineStatus = (): boolean => {
  if (typeof navigator === 'undefined') {
    return true
  }
  return navigator.onLine
}

const hasToMillis = (value: unknown): value is { toMillis: () => number } =>
  typeof value === 'object' && value !== null && typeof (value as { toMillis?: unknown }).toMillis === 'function'

const toMillisAny = (value: unknown): number | undefined => {
  if (value == null) {
    return undefined
  }
  if (typeof value === 'number') {
    return Number.isFinite(value) ? value : undefined
  }
  if (typeof value === 'string') {
    const parsed = Date.parse(value)
    return Number.isFinite(parsed) ? parsed : undefined
  }
  if (value instanceof Date) {
    return value.getTime()
  }
  if (hasToMillis(value)) {
    try {
      const millis = value.toMillis()
      return Number.isFinite(millis) ? millis : undefined
    } catch {
      return undefined
    }
  }
  return undefined
}

const isPlainObject = (value: unknown): value is Record<string, unknown> => {
  if (value === null || typeof value !== 'object') {
    return false
  }
  const proto = Object.getPrototypeOf(value)
  return proto === Object.prototype || proto === null
}

const stripUndefinedDeep = <T>(obj: T): T => {
  if (obj === null || typeof obj !== 'object') {
    return obj
  }

  if (Array.isArray(obj)) {
    const cleaned: unknown[] = []
    for (const item of obj) {
      const sanitized = stripUndefinedDeep(item)
      if (sanitized !== undefined) {
        cleaned.push(sanitized)
      }
    }
    return cleaned as unknown as T
  }

  if (!isPlainObject(obj)) {
    return obj
  }

  const result: Record<string, unknown> = {}
  for (const [key, value] of Object.entries(obj)) {
    if (value === undefined) {
      continue
    }
    const sanitized = stripUndefinedDeep(value)
    if (sanitized !== undefined) {
      result[key] = sanitized
    }
  }
  return result as T
}

const recordLastSync = async (timestamp: number) => {
  try {
    await db.state.put({ key: LAST_SYNC_KEY, value: timestamp, updatedAt: timestamp })
  } catch (error) {
    console.warn('Failed to persist last sync timestamp', error)
  }
  setSyncState({ lastSyncedAt: timestamp })
}

let lastSyncLoaded = false
const ensureLastSyncLoaded = async () => {
  if (lastSyncLoaded) {
    return
  }
  try {
    const record = await db.state.get(LAST_SYNC_KEY)
    if (record && typeof record.value === 'number') {
      syncState = { ...syncState, lastSyncedAt: record.value }
      emit()
    }
  } catch (error) {
    console.warn('Unable to load last sync timestamp', error)
  } finally {
    lastSyncLoaded = true
  }
}

const computeDelay = (attempt: number): number => {
  const base = Math.min(MAX_RETRY_DELAY, BASE_RETRY_DELAY * 2 ** attempt)
  const jitter = base * (0.5 + Math.random())
  return Math.round(Math.min(MAX_RETRY_DELAY, jitter))
}

const sanitizeNoticeCache = new Set<string>()
const schemaWarningCache = new Set<string>()

const extractFieldName = (path: string): string => {
  const stripped = path.replace(/\[.*?\]/g, '')
  const segments = stripped.split('.').filter(Boolean)
  return segments[segments.length - 1] ?? stripped
}

const createSanitizeMessage = (
  docPath: string,
  report: SanitizationReport,
): string | null => {
  if (report.removedPaths.length > 0) {
    const field = extractFieldName(report.removedPaths[0] ?? '')
    return `Sync blocked: invalid field '${field}' (undefined). Fixed automatically and retried.`
  }
  if (report.replacedNumericPaths.length > 0) {
    const field = extractFieldName(report.replacedNumericPaths[0] ?? '')
    return `Sync blocked: invalid number in '${field}'. Fixed automatically and retried.`
  }
  return null
}

const notifySanitizedDoc = (docPath: string, report: SanitizationReport): void => {
  const message = createSanitizeMessage(docPath, report)
  if (!message) {
    return
  }
  setSyncState({ lastError: message, lastSanitizedAt: Date.now() })
  if (!sanitizeNoticeCache.has(docPath)) {
    sanitizeNoticeCache.add(docPath)
    showToast(message, 'warning')
  }
}

const logSchemaWarnings = (docPath: string, warnings: string[]): void => {
  if (warnings.length === 0 || schemaWarningCache.has(docPath)) {
    return
  }
  schemaWarningCache.add(docPath)
  console.warn('[job-schema]', docPath, warnings)
}

const handleValidationFailure = (
  error: JobValidationError,
  docPath: string,
): void => {
  const message =
    error.message || `Sync failed: invalid data in '${docPath}'. See console for fields.`
  console.error('[sync]', message, error.issues)
  setSyncState({ status: 'error', lastError: message })
  showToast(message, 'error')
}

export const updateConnectivity = (online: boolean): void => {
  setSyncState({
    status: online ? (syncState.status === 'error' ? 'error' : 'idle') : 'offline',
  })
  if (online) {
    void scheduleWorker()
  }
}

const refreshQueuedCount = async (): Promise<void> => {
  const queued = await getPendingOpsCount()
  setSyncState({ queued })
}

let workerTimer: ReturnType<typeof setTimeout> | null = null
let processing = false

const scheduleWorker = async (): Promise<void> => {
  if (workerTimer !== null || processing) {
    return
  }
  const next = await db.pendingOps.orderBy('nextAt').first()
  if (!next) {
    return
  }
  const delay = Math.max(0, next.nextAt - Date.now())
  workerTimer = setTimeout(() => {
    workerTimer = null
    void processPendingQueue()
  }, Math.min(delay, MAX_RETRY_DELAY))
}

const toMillis = (value: unknown): number => toMillisAny(value) ?? Date.now()

const writeRemoteJobsToDexie = async (
  docs: QueryDocumentSnapshot<DocumentData>[],
): Promise<Job[]> => {
  const entries: { job: Job; updatedAt: number }[] = []

  for (const docSnap of docs) {
    const data = docSnap.data() as Record<string, unknown>
    const docPath = `jobs/${docSnap.id}`
    const normalizedData: Record<string, unknown> = { ...data, id: data.id ?? docSnap.id }

    const timeFields: Array<'updatedAt' | 'createdAt' | 'completedAt'> = [
      'updatedAt',
      'createdAt',
      'completedAt',
    ]

    for (const field of timeFields) {
      const rawValue = data[field]
      const millis = toMillisAny(rawValue)
      if (millis !== undefined) {
        if (hasToMillis(rawValue) && process.env.NODE_ENV === 'development') {
          console.info(`[sync] normalized Firestore Timestamp in ${docPath} ${field}`)
        }
        normalizedData[field] = millis
      }
    }
    const prepared = safePrepareJobForFirestore(normalizedData, { docPath })

    if (!prepared.success) {
      const fieldTypes = timeFields.reduce<Record<string, string>>((acc, field) => {
        const value = normalizedData[field]
        acc[field] = value === null ? 'null' : typeof value
        return acc
      }, {})
      console.error(`[sync] skipped remote job ${docPath}`, {
        fieldTypes,
        issues: prepared.error.issues,
      })
      continue
    }

    const { data: sanitized, warnings } = prepared.result
    const updatedAt = toMillis(normalizedData.updatedAt)
    logSchemaWarnings(docPath, warnings)

    const job: Job = {
      id: sanitized.id,
      date: sanitized.date,
      crew: sanitized.crew,
      client: sanitized.client,
      scope: sanitized.scope,
      notes: sanitized.notes,
      address: sanitized.address,
      neighborhood: sanitized.neighborhood,
      zip: sanitized.zip,
      houseTier: sanitized.houseTier,
      rehangPrice: sanitized.rehangPrice ?? undefined,
      lifetimeSpend: sanitized.lifetimeSpend ?? undefined,
      vip: sanitized.vip,
      meta: sanitized.meta,
    }

    entries.push({ job, updatedAt })
  }

  await db.transaction('rw', db.jobs, async () => {
    for (const entry of entries) {
      const existing = await db.jobs.get(entry.job.id)
      const existingUpdated = existing?.updatedAt ?? 0
      if (!existing || existingUpdated <= entry.updatedAt) {
        await db.jobs.put({
          ...existing,
          ...entry.job,
          bothCrews: entry.job.crew === 'Both Crews',
          updatedAt: entry.updatedAt,
        })
      }
    }
  })

  return entries.map((entry) => entry.job)
}

const writeRemotePolicyToDexie = async (
  snapshot: DocumentSnapshot<DocumentData> | null,
): Promise<Policy | null> => {
  if (!snapshot || !snapshot.exists()) {
    return null
  }
  const data = snapshot.data() as Record<string, unknown>
  const updatedAt = toMillis(data.updatedAt)
  const policy: Policy = {
    cutoffDateISO: typeof data.cutoffDateISO === 'string' ? data.cutoffDateISO : '2025-12-31',
    blockedClients: Array.isArray(data.blockedClients)
      ? (data.blockedClients as unknown[]).map((value) => String(value)).filter(Boolean)
      : [],
    maxJobsPerDay:
      typeof data.maxJobsPerDay === 'number' && data.maxJobsPerDay > 0
        ? Math.floor(data.maxJobsPerDay)
        : 2,
  }
  const existing = await db.policy.get('org')
  const existingUpdated = (existing?.updatedAt as number | undefined) ?? 0
  if (existingUpdated <= updatedAt) {
    await db.policy.put({
      key: 'org',
      value: policy,
      updatedAt,
    })
  }
  return policy
}

const writeRemoteCollection = async <T extends { id: string; updatedAt: number }>(
  table: DexieTable<T>,
  docs: QueryDocumentSnapshot<DocumentData>[],
  map: (doc: QueryDocumentSnapshot<DocumentData>) => T | null,
) => {
  const entries = docs
    .map((docSnap) => map(docSnap))
    .filter((value): value is T => value !== null)
  await db.transaction('rw', table, async () => {
    for (const entry of entries) {
      const existing = await table.get(entry.id)
      const existingUpdated = existing?.updatedAt ?? 0
      if (!existing || existingUpdated <= entry.updatedAt) {
        await table.put(entry)
      }
    }
  })
}

type FirestoreSubscribeHandlers = {
  onJobs?: (jobs: Job[]) => void
  onPolicy?: (policy: Policy) => void
}

export function subscribeFirestore(handlers: FirestoreSubscribeHandlers = {}): () => void {
  if (!cloudEnabled || !cloudDb) {
    void refreshQueuedCount()
    return () => {}
  }

  void ensureLastSyncLoaded()

  const unsubs: Unsubscribe[] = []
  let cancelled = false

  ;(async () => {
    try {
      setSyncState({ status: 'pulling', lastError: null })
      await ensureAnonAuth()
      if (cancelled) {
        return
      }

      const jobsCollection = collection(cloudDb, 'jobs')
      const initialJobs = await getDocs(jobsCollection)
      const initialJobsList = await writeRemoteJobsToDexie(initialJobs.docs)
      if (!cancelled && initialJobsList.length > 0) {
        handlers.onJobs?.(initialJobsList)
        await recordLastSync(Date.now())
      }
      if (cancelled) {
        return
      }

      unsubs.push(
        onSnapshot(
          query(jobsCollection, orderBy('updatedAt', 'desc')),
          async (snapshot) => {
            if (cancelled) {
              return
            }
            const jobs = await writeRemoteJobsToDexie(snapshot.docs)
            if (!cancelled && jobs.length > 0) {
              handlers.onJobs?.(jobs)
            }
            setSyncState({
              status: getOnlineStatus() ? 'idle' : 'offline',
              lastError: null,
            })
            await recordLastSync(Date.now())
          },
          (error) => {
            console.error('Jobs subscription error', error)
            setSyncState({
              status: 'error',
              lastError: error instanceof Error ? error.message : String(error),
            })
          },
        ),
      )

      const policyDoc = doc(cloudDb, 'config', 'policy')
      const policySnapshot = await getDoc(policyDoc)
      const hydratedPolicy = await writeRemotePolicyToDexie(policySnapshot)
      if (!cancelled && hydratedPolicy) {
        handlers.onPolicy?.(hydratedPolicy)
        await recordLastSync(Date.now())
      }

      unsubs.push(
        onSnapshot(
          policyDoc,
          async (snapshot) => {
            if (cancelled) {
              return
            }
            const policy = await writeRemotePolicyToDexie(snapshot)
            if (!cancelled && policy) {
              handlers.onPolicy?.(policy)
              await recordLastSync(Date.now())
            }
          },
          (error) => {
            console.error('Policy subscription error', error)
            setSyncState({
              status: 'error',
              lastError: error instanceof Error ? error.message : String(error),
            })
          },
        ),
      )

      const kudosCollection = collection(cloudDb, 'kudos')
      unsubs.push(
        onSnapshot(
          kudosCollection,
          async (snapshot) => {
            if (cancelled) {
              return
            }
            await writeRemoteCollection(db.kudos, snapshot.docs, (docSnap) => {
              const data = docSnap.data() as Record<string, unknown>
              return {
                id: docSnap.id,
                imageUrl: (data.imageUrl as string) ?? undefined,
                message: String(data.message ?? ''),
                crewName: String(data.crewName ?? 'Crew'),
                timestamp: toMillis(data.timestamp),
                reactions: (data.reactions as Record<string, number>) ?? {},
                updatedAt: toMillis(data.updatedAt),
              }
            })
          },
          () => {
            /* ignore kudos errors */
          },
        ),
      )

      const usersCollection = collection(cloudDb, 'users')
      unsubs.push(
        onSnapshot(
          usersCollection,
          async (snapshot) => {
            if (cancelled) {
              return
            }
            await writeRemoteCollection(db.users, snapshot.docs, (docSnap) => {
              const data = docSnap.data() as Record<string, unknown>
              return {
                id: docSnap.id,
                displayName: String(data.displayName ?? 'Crew'),
                profileImageUrl: (data.profileImageUrl as string) ?? undefined,
                stats: (data.stats as Record<string, unknown>) ?? {},
                achievements: (data.achievements as Record<string, unknown>) ?? {},
                updatedAt: toMillis(data.updatedAt),
              }
            })
          },
          () => {
            /* ignore users errors */
          },
        ),
      )

      setSyncState({
        status: getOnlineStatus() ? 'idle' : 'offline',
        lastError: null,
      })
    } catch (error) {
      console.error('Firestore bootstrap error', error)
      setSyncState({
        status: 'error',
        lastError: error instanceof Error ? error.message : String(error),
      })
    } finally {
      await refreshQueuedCount()
      void scheduleWorker()
    }
  })()

  return () => {
    cancelled = true
    unsubs.forEach((unsub) => unsub())
  }
}

const performJobWrite = async (rawJob: unknown, opId: string) => {
  if (!cloudDb) {
    throw new Error('Firestore unavailable')
  }

  const rawId = (rawJob as { id?: unknown })?.id
  const docId =
    typeof rawId === 'number' && Number.isFinite(rawId)
      ? String(rawId)
      : rawId !== undefined
        ? String(rawId)
        : 'unknown'
  const docPath = `jobs/${docId}`

  let prepared: JobSanitizationResult
  try {
    prepared = prepareJobForFirestore(rawJob, { docPath })
  } catch (error) {
    if (error instanceof JobValidationError) {
      handleValidationFailure(error, docPath)
      throw error
    }
    throw error
  }

  const { data: job, warnings, report } = prepared
  logSchemaWarnings(docPath, warnings)
  if (report.removedPaths.length > 0 || report.replacedNumericPaths.length > 0) {
    notifySanitizedDoc(docPath, report)
  }

  const payload = stripUndefinedDeep({
    ...job,
    bothCrews: job.crew === 'Both Crews',
    updatedAt: serverTimestamp(),
    lastOpId: opId,
  })

  await setDoc(doc(cloudDb, 'jobs', String(job.id)), payload, { merge: true })
}

const performJobDelete = async (jobId: number) => {
  if (!cloudDb) {
    return
  }
  await deleteDoc(doc(cloudDb, 'jobs', String(jobId))).catch(() => undefined)
}

const performPolicyUpdate = async (policy: Policy, opId: string) => {
  if (!cloudDb) {
    return
  }
  const docPath = 'config/policy'
  const clean = safeSerialize(stripUndefined(policy), { docPath })
  const payload = stripUndefinedDeep({
    ...clean,
    updatedAt: serverTimestamp(),
    lastOpId: opId,
  })

  await setDoc(doc(cloudDb, 'config', 'policy'), payload, { merge: true })
}

const performKudosReact = async (
  kudosId: string,
  emoji: string,
  by: string,
  opId: string,
) => {
  if (!cloudDb) {
    return
  }
  const actor = typeof by === 'string' ? by.trim() || 'Crew' : 'Crew'
  const payload = stripUndefinedDeep({
    updatedAt: serverTimestamp(),
    lastOpId: opId,
    lastActor: actor,
    [`reactions.${emoji}`]: increment(1),
  })

  await setDoc(doc(cloudDb, 'kudos', kudosId), payload, { merge: true })
}

const processMediaUpload = async (mediaId: string, opId: string) => {
  if (!cloudDb || !cloudStorage) {
    throw new Error('Cloud storage unavailable')
  }

  const media = await db.media.get(mediaId)
  if (!media) {
    await setMediaStatus(mediaId, 'error', { error: 'Local media not found' })
    throw new Error('Local media not found')
  }

  if (!(media.blob instanceof Blob)) {
    await setMediaStatus(mediaId, 'error', { error: 'Local media blob missing' })
    throw new Error('Local media blob missing')
  }

  await ensureAnonAuth()
  const jobKey = media.jobId ?? 'general'
  const storagePath =
    media.remotePath && typeof media.remotePath === 'string'
      ? media.remotePath
      : `media/${jobKey}/${mediaId}-${media.name}`
  const ref = storageRef(cloudStorage, storagePath)

  await setMediaStatus(mediaId, 'uploading', { error: null })

  const uploadTask = uploadBytesResumable(ref, media.blob, {
    contentType: media.type || 'application/octet-stream',
  })

  await new Promise<void>((resolve, reject) => {
    uploadTask.on(
      'state_changed',
      undefined,
      async (error) => {
        await setMediaStatus(mediaId, 'error', { error: error.message })
        reject(error)
      },
      () => resolve(),
    )
  })

  const remoteUrl = await getDownloadURL(uploadTask.snapshot.ref)
<<<<<<< HEAD
  const cleanRemoteMedia = safeSerialize(
    {
      id: mediaId,
      jobId,
      kind: media.kind,
      mime: media.mime,
      remoteUrl,
      path,
      width: media.width,
      height: media.height,
      name: mediaId,
      updatedAt: serverTimestamp(),
      lastOpId: opId,
    },
    { docPath: `jobs/${jobId}/media/${mediaId}` },
  )

  const payload = stripUndefinedDeep(cleanRemoteMedia)

  await setDoc(doc(cloudDb, 'jobs', String(jobId), 'media', mediaId), payload, {
    merge: true,
  })
  await db.media.update(mediaId, {
=======
  await setMediaStatus(mediaId, 'uploading', {
    remoteUrl,
    remotePath: storagePath,
    error: null,
  })

  if (media.jobId) {
    try {
      await setDoc(
        doc(cloudDb, 'jobs', String(media.jobId), 'media', mediaId),
        {
          id: mediaId,
          jobId: media.jobId,
          name: media.name,
          type: media.type,
          size: media.size,
          url: remoteUrl,
          createdAt: serverTimestamp(),
          lastOpId: opId,
        },
        { merge: true },
      )
    } catch (error) {
      const message =
        error instanceof Error ? error.message : 'Failed to persist media metadata'
      await setMediaStatus(mediaId, 'error', {
        remoteUrl,
        remotePath: storagePath,
        error: message,
      })
      throw error
    }
  }

  await setMediaStatus(mediaId, 'synced', {
>>>>>>> 8684ee28
    remoteUrl,
    remotePath: storagePath,
    error: null,
  })
}

const runOperation = async (op: PendingOpRecord): Promise<void> => {
  if (!cloudDb) {
    return
  }
  await ensureAnonAuth()
  switch (op.type) {
    case 'job.add':
    case 'job.update': {
      const payload = op.payload as { job?: unknown }
      if (payload?.job) {
        await performJobWrite(payload.job, op.id)
      }
      break
    }
    case 'job.delete': {
      const payload = op.payload as { jobId?: number }
      if (typeof payload?.jobId === 'number') {
        await performJobDelete(payload.jobId)
      }
      break
    }
    case 'policy.update': {
      const payload = op.payload as { policy?: Policy }
      if (payload?.policy) {
        await performPolicyUpdate(payload.policy, op.id)
      }
      break
    }
    case 'kudos.react': {
      const payload = op.payload as { kudosId?: string; emoji?: string; by?: string }
      if (payload?.kudosId && payload.emoji) {
        await performKudosReact(payload.kudosId, payload.emoji, payload.by ?? 'Crew', op.id)
      }
      break
    }
    case 'media.upload': {
      const payload = op.payload as { mediaId?: string }
      if (typeof payload?.mediaId === 'string' && payload.mediaId) {
        await processMediaUpload(payload.mediaId, op.id)
      }
      break
    }
    default:
      break
  }
}

export async function processPendingQueue(force = false): Promise<void> {
  if (!cloudEnabled || !cloudDb) {
    return
  }
  await ensureLastSyncLoaded()
  if (!getOnlineStatus()) {
    setSyncState({ status: 'offline' })
    await scheduleWorker()
    return
  }
  if (processing) {
    return
  }
  processing = true
  setSyncState({ status: 'pushing' })

  try {
    while (true) {
      const threshold = force ? Number.MAX_SAFE_INTEGER : Date.now()
      const pending = await getPendingOpsDue(threshold)
      if (pending.length === 0) {
        break
      }

      for (const op of pending) {
        try {
          await runOperation(op)
          await deleteByKey('pendingOps', op.id)
          await refreshQueuedCount()
          await recordLastSync(Date.now())
        } catch (error) {
          console.error('Failed pending operation', op, error)
          const delay = computeDelay(op.attempt + 1)
          await updatePendingOp(op.id, {
            attempt: op.attempt + 1,
            nextAt: Date.now() + delay,
          })
          setSyncState({
            status: 'error',
            lastError: error instanceof Error ? error.message : String(error),
          })
          break
        }
      }
      if (getSyncState().status === 'error') {
        break
      }
    }

    if (getSyncState().status !== 'error') {
      setSyncState({
        status: getOnlineStatus() ? 'idle' : 'offline',
        lastError: null,
      })
      await recordLastSync(Date.now())
    }
  } finally {
    processing = false
    await scheduleWorker()
  }
}

export async function triggerManualSync(): Promise<void> {
  await processPendingQueue(true)
}

export async function enqueueSyncOp(op: PendingOpPayload): Promise<void> {
  if (!cloudEnabled || !cloudDb) {
    return
  }
  await ensureLastSyncLoaded()
  const now = Date.now()
  let payload: unknown
  switch (op.type) {
    case 'job.add':
    case 'job.update':
      if (!op.job) {
        return
      }
      {
        const docPath = `jobs/${op.job.id}`
        const prepared = safePrepareJobForFirestore(op.job, { docPath })
        if (!prepared.success) {
          handleValidationFailure(prepared.error, docPath)
          return
        }
        const { data, warnings, report } = prepared.result
        logSchemaWarnings(docPath, warnings)
        if (report.removedPaths.length > 0 || report.replacedNumericPaths.length > 0) {
          notifySanitizedDoc(docPath, report)
        }
        payload = { job: data }
      }
      break
    case 'job.delete':
      payload = { jobId: op.jobId }
      break
    case 'policy.update':
      payload = { policy: safeSerialize(stripUndefined(op.policy)) }
      break
    case 'kudos.react':
      payload = {
        kudosId: op.kudosId,
        emoji: op.emoji,
        by: typeof op.by === 'string' ? op.by.trim() : op.by,
      }
      break
    case 'media.upload':
      payload = { mediaId: op.mediaId }
      break
    case 'custom':
      payload = op.payload
      break
    default:
      payload = op
  }
  const record: PendingOpRecord = {
    id: randomId(),
    type: op.type,
    payload: payload ? safeSerialize(payload) : undefined,
    attempt: 0,
    nextAt: now,
    createdAt: now,
    updatedAt: now,
  }
  await addPendingOp(record)
  await refreshQueuedCount()
  if (getOnlineStatus()) {
    void processPendingQueue()
  } else {
    void scheduleWorker()
  }
}

export async function syncNow(): Promise<void> {
  await triggerManualSync()
}<|MERGE_RESOLUTION|>--- conflicted
+++ resolved
@@ -742,31 +742,6 @@
   })
 
   const remoteUrl = await getDownloadURL(uploadTask.snapshot.ref)
-<<<<<<< HEAD
-  const cleanRemoteMedia = safeSerialize(
-    {
-      id: mediaId,
-      jobId,
-      kind: media.kind,
-      mime: media.mime,
-      remoteUrl,
-      path,
-      width: media.width,
-      height: media.height,
-      name: mediaId,
-      updatedAt: serverTimestamp(),
-      lastOpId: opId,
-    },
-    { docPath: `jobs/${jobId}/media/${mediaId}` },
-  )
-
-  const payload = stripUndefinedDeep(cleanRemoteMedia)
-
-  await setDoc(doc(cloudDb, 'jobs', String(jobId), 'media', mediaId), payload, {
-    merge: true,
-  })
-  await db.media.update(mediaId, {
-=======
   await setMediaStatus(mediaId, 'uploading', {
     remoteUrl,
     remotePath: storagePath,
@@ -802,7 +777,6 @@
   }
 
   await setMediaStatus(mediaId, 'synced', {
->>>>>>> 8684ee28
     remoteUrl,
     remotePath: storagePath,
     error: null,
