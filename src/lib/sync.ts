--- conflicted
+++ resolved
@@ -16,10 +16,6 @@
   updatePendingOp,
   type PendingOpRecord,
 } from '@/lib/db'
-<<<<<<< HEAD
-import type { AwardDocument, CrewUser, Job, Policy } from '@/lib/types'
-import { normalizeJobMeta } from '@/lib/jobmeta'
-=======
 import type { Job, Policy } from '@/lib/types'
 import {
   JobValidationError,
@@ -29,7 +25,6 @@
 } from '@/lib/job-schema'
 import { safeSerialize, stripUndefined, type SanitizationReport } from '@/lib/sanitize'
 import { showToast } from '@/lib/toast'
->>>>>>> 438b268f
 import {
   collection,
   deleteDoc,
@@ -67,14 +62,7 @@
   | { type: 'job.delete'; jobId: number }
   | { type: 'policy.update'; policy: Policy }
   | { type: 'kudos.react'; kudosId: string; emoji: string; by: string }
-<<<<<<< HEAD
-  | { type: 'media.upload'; mediaId: string; jobId: number }
-  | { type: 'user.update'; userId: string; changes: Partial<CrewUser> }
-  | { type: 'user.avatar.upload'; userId: string; dataUrl: string; contentType?: string }
-  | { type: 'award.grant'; award: AwardDocument }
-=======
   | { type: 'media.upload'; mediaId: string }
->>>>>>> 438b268f
   | { type: 'custom'; payload: Record<string, unknown> }
 
 const BASE_RETRY_DELAY = 1_000
