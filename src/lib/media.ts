import {
  cloudEnabled,
  db as cloudDb,
  ensureAnonAuth,
  storage as cloudStorage,
} from '@/lib/firebase'
import {
  addLocalMedia as addLocalMediaRecord,
  db,
  generateMediaId,
  setMediaStatus,
  type MediaRecord,
  type MediaRow,
  type MediaStatus,
} from '@/lib/db'
import {
  collection,
  deleteDoc,
  doc,
  getDocs,
  orderBy,
  query,
  type DocumentData,
  type QueryDocumentSnapshot,
} from 'firebase/firestore'
<<<<<<< HEAD
import {
  deleteObject,
  getDownloadURL,
  ref as storageRef,
  uploadBytes,
} from 'firebase/storage'
import { safeSerialize } from '@/lib/sanitize'

export type JobMedia = {
  id: string
  jobId: string
  kind: 'image' | 'video'
  mime: string
  createdAt: number
  src: string
  thumb?: string
  w?: number
  h?: number
  name?: string
  path?: string
  thumbPath?: string
}

type StoredMediaRecord = JobMedia & {
  blobData?: Blob
}

type CloudMediaDoc = {
  id: string
  jobId: string
  kind: 'image' | 'video'
  mime: string
  createdAt: number
  url: string
  thumbUrl?: string
  w?: number
  h?: number
  name?: string
  path?: string
  thumbPath?: string
}

const MEDIA_KEY_PREFIX = 'media:'
const IMAGE_MAX_EDGE = 1600
const THUMB_MAX_EDGE = 320
const IMAGE_OUTPUT_QUALITY = 0.82
=======
import { deleteObject, ref as storageRef } from 'firebase/storage'
>>>>>>> 8684ee28

export type JobMedia = MediaRow & {
  previewUrl?: string
}

const isBrowser = typeof window !== 'undefined'

const toJobId = (jobId?: string): string | undefined =>
  typeof jobId === 'string' && jobId.length > 0 ? jobId : undefined

const mapRecordToMedia = async (record: MediaRow): Promise<JobMedia> => {
  let localUrl = typeof record.localUrl === 'string' ? record.localUrl : undefined
  if (record.blob instanceof Blob && isBrowser) {
    if (localUrl) {
      try {
        URL.revokeObjectURL(localUrl)
      } catch (error) {
        console.warn('Failed to revoke cached media URL', error)
      }
    }
    localUrl = URL.createObjectURL(record.blob)
    await db.media.update(record.id, { localUrl })
  }

  const previewUrl = localUrl ?? (record.remoteUrl ?? undefined)

  return {
    ...record,
    localUrl: localUrl ?? null,
    previewUrl,
  }
}

const sortMedia = (items: JobMedia[]): JobMedia[] =>
  [...items].sort((a, b) => a.createdAt - b.createdAt)

export async function addLocalMedia(
  file: File,
  jobId?: string,
  status: MediaStatus = cloudEnabled ? 'queued' : 'local',
): Promise<string> {
  const id = await addLocalMediaRecord(file, toJobId(jobId))
  await setMediaStatus(id, status)
  if (isBrowser) {
    const localUrl = URL.createObjectURL(file)
    await db.media.update(id, { localUrl })
  }
  return id
}

export async function listMedia(jobId: string): Promise<JobMedia[]> {
  const jobKey = toJobId(jobId)
  const records = jobKey
    ? await db.media.where('jobId').equals(jobKey).sortBy('createdAt')
    : await db.media
        .orderBy('createdAt')
        .filter((record) => !record.jobId)
        .toArray()

  const mapped = await Promise.all(records.map((record) => mapRecordToMedia(record)))
  return sortMedia(mapped)
}

export async function deleteMedia(id: string): Promise<void> {
  const record = await db.media.get(id)
  if (!record) {
    return
  }

<<<<<<< HEAD
  records.forEach((item) => {
    if (item.kind === 'video' && item.src.startsWith('blob:')) {
      URL.revokeObjectURL(item.src)
    }
  })
}

const sortMedia = (items: JobMedia[]): JobMedia[] =>
  [...items].sort((a, b) => b.createdAt - a.createdAt)

const uploadImageToFirebase = async (params: {
  jobId: string
  name?: string
  dataUrl: string
  thumbDataUrl: string
  width?: number
  height?: number
}): Promise<JobMedia> => {
  if (!firebaseDb || !firebaseStorage) {
    throw new Error('Firebase is not configured')
  }

  const dbInstance = firebaseDb
  const storageInstance = firebaseStorage

  await ensureAnonAuth()

  const id = createId()
  const createdAt = Date.now()
  const mime = 'image/jpeg'
  const imagePath = `media/${params.jobId}/${id}.jpg`
  const thumbPath = `media/${params.jobId}/${id}.thumb.jpg`

  const [imageBlob, thumbBlob] = await Promise.all([
    dataUrlToBlob(params.dataUrl, mime),
    dataUrlToBlob(params.thumbDataUrl, mime),
  ])

  const mainRef = storageRef(storageInstance, imagePath)
  const thumbRef = storageRef(storageInstance, thumbPath)

  await uploadBytes(mainRef, imageBlob, { contentType: mime })
  await uploadBytes(thumbRef, thumbBlob, { contentType: mime })

  const [url, thumbUrl] = await Promise.all([
    getDownloadURL(mainRef),
    getDownloadURL(thumbRef),
  ])

  const mediaDoc: CloudMediaDoc = {
    id,
    jobId: params.jobId,
    kind: 'image',
    mime,
    createdAt,
    url,
    thumbUrl,
    w: params.width,
    h: params.height,
    name: params.name,
    path: imagePath,
    thumbPath,
  }

  const cleanDoc = safeSerialize(mediaDoc, {
    docPath: `jobs/${params.jobId}/media/${id}`,
  })

  await setDoc(
    doc(collection(dbInstance, 'jobs', params.jobId, 'media'), id),
    cleanDoc,
  )

  return {
    id,
    jobId: params.jobId,
    kind: 'image',
    mime,
    createdAt,
    src: url,
    thumb: thumbUrl,
    w: params.width,
    h: params.height,
    name: params.name,
    path: imagePath,
    thumbPath,
  }
}

const determineExtension = (name?: string, mime?: string): string => {
  const trimmed = (name ?? '').toLowerCase()
  if (trimmed.includes('.')) {
    const ext = trimmed.split('.').pop()
    if (ext) {
      return ext
    }
  }
  const mimeExt = (mime ?? '').split('/')[1]
  if (mimeExt) {
    return mimeExt
  }
  return 'mp4'
}

const uploadVideoToFirebase = async (params: {
  jobId: string
  blob: Blob
  mime: string
  name?: string
}): Promise<JobMedia> => {
  if (!firebaseDb || !firebaseStorage) {
    throw new Error('Firebase is not configured')
  }

  const dbInstance = firebaseDb
  const storageInstance = firebaseStorage

  await ensureAnonAuth()

  const id = createId()
  const createdAt = Date.now()
  const extension = determineExtension(params.name, params.mime)
  const mime = params.mime || 'video/mp4'
  const videoPath = `media/${params.jobId}/${id}.${extension}`
  const fileRef = storageRef(storageInstance, videoPath)

  await uploadBytes(fileRef, params.blob, { contentType: mime })
  const url = await getDownloadURL(fileRef)

  const mediaDoc: CloudMediaDoc = {
    id,
    jobId: params.jobId,
    kind: 'video',
    mime,
    createdAt,
    url,
    name: params.name,
    path: videoPath,
  }

  const cleanDoc = safeSerialize(mediaDoc, {
    docPath: `jobs/${params.jobId}/media/${id}`,
  })

  await setDoc(
    doc(collection(dbInstance, 'jobs', params.jobId, 'media'), id),
    cleanDoc,
  )

  return {
    id,
    jobId: params.jobId,
    kind: 'video',
    mime,
    createdAt,
    src: url,
    name: params.name,
    path: videoPath,
  }
}

export async function saveImage(jobId: string, file: File): Promise<JobMedia> {
  if (!isBrowser) {
    throw new Error('Image processing is only available in the browser')
=======
  if (typeof record.localUrl === 'string' && isBrowser) {
    URL.revokeObjectURL(record.localUrl)
>>>>>>> 8684ee28
  }

  await db.media.delete(id)

  if (cloudEnabled && cloudDb && record.jobId) {
    await ensureAnonAuth().catch(() => undefined)
    await deleteDoc(doc(cloudDb, 'jobs', String(record.jobId), 'media', id)).catch(
      () => undefined,
    )
  }

  if (cloudEnabled && cloudStorage && record.remotePath) {
    await deleteObject(storageRef(cloudStorage, record.remotePath)).catch(() => undefined)
  }
}

export function revokeMediaUrls(items: JobMedia[]): void {
  if (!isBrowser) {
    return
  }
  for (const item of items) {
    if (item.localUrl) {
      try {
        URL.revokeObjectURL(item.localUrl)
      } catch (error) {
        console.warn('Failed to revoke object URL', error)
      }
    }
    if (item.previewUrl && item.previewUrl === item.localUrl) {
      try {
        URL.revokeObjectURL(item.previewUrl)
      } catch (error) {
        console.warn('Failed to revoke preview URL', error)
      }
    }
  }
}

const fetchRemoteMediaDocs = async (
  jobId: string,
): Promise<QueryDocumentSnapshot<DocumentData>[]> => {
  if (!cloudEnabled || !cloudDb) {
    return []
  }
  await ensureAnonAuth()
  const mediaCollection = collection(cloudDb, 'jobs', jobId, 'media')
  const snapshot = await getDocs(query(mediaCollection, orderBy('createdAt', 'asc')))
  return snapshot.docs
}

export async function syncRemoteMedia(jobId: string): Promise<void> {
  const docs = await fetchRemoteMediaDocs(jobId)
  if (docs.length === 0) {
    return
  }

  const existing = await db.media.where('jobId').equals(jobId).toArray()
  const existingById = new Map<string, string>()
  const existingKeys = new Map<string, string>()
  for (const record of existing) {
    existingById.set(record.id, record.id)
    if (typeof record.remotePath === 'string') {
      existingKeys.set(record.remotePath, record.id)
    } else if (typeof record.remoteUrl === 'string') {
      existingKeys.set(record.remoteUrl, record.id)
    }
  }

  for (const docSnap of docs) {
    const data = docSnap.data() as Record<string, unknown>
    const remoteUrl = typeof data.url === 'string' ? data.url : undefined
    if (!remoteUrl) {
      continue
    }
    const remoteKey =
      typeof data.path === 'string'
        ? (data.path as string)
        : typeof data.storagePath === 'string'
          ? (data.storagePath as string)
          : docSnap.id
    const targetId = existingById.get(docSnap.id) ?? existingKeys.get(remoteKey)

    if (typeof targetId === 'string') {
      await db.media.update(targetId, {
        remoteUrl,
        remotePath: remoteKey,
        status: 'synced',
        jobId,
        name: typeof data.name === 'string' ? data.name : docSnap.id,
        type: typeof data.type === 'string' ? data.type : 'application/octet-stream',
        size: typeof data.size === 'number' ? data.size : 0,
        createdAt:
          typeof data.createdAt === 'number'
            ? (data.createdAt as number)
            : Date.now(),
        updatedAt: Date.now(),
      })
      existingKeys.set(remoteKey, targetId)
      continue
    }

    const newId = docSnap.id || generateMediaId()
    const record: MediaRecord = {
      id: newId,
      jobId,
      name: typeof data.name === 'string' ? data.name : docSnap.id,
      type: typeof data.type === 'string' ? data.type : 'application/octet-stream',
      size: typeof data.size === 'number' ? data.size : 0,
      blob: null,
      localUrl: null,
      remoteUrl,
      remotePath: remoteKey,
      status: 'synced',
      error: null,
      createdAt:
        typeof data.createdAt === 'number' ? (data.createdAt as number) : Date.now(),
      updatedAt: Date.now(),
    }
    await db.media.put(record)
    existingKeys.set(remoteKey, newId)
    existingById.set(newId, newId)
  }
}<|MERGE_RESOLUTION|>--- conflicted
+++ resolved
@@ -23,56 +23,7 @@
   type DocumentData,
   type QueryDocumentSnapshot,
 } from 'firebase/firestore'
-<<<<<<< HEAD
-import {
-  deleteObject,
-  getDownloadURL,
-  ref as storageRef,
-  uploadBytes,
-} from 'firebase/storage'
-import { safeSerialize } from '@/lib/sanitize'
-
-export type JobMedia = {
-  id: string
-  jobId: string
-  kind: 'image' | 'video'
-  mime: string
-  createdAt: number
-  src: string
-  thumb?: string
-  w?: number
-  h?: number
-  name?: string
-  path?: string
-  thumbPath?: string
-}
-
-type StoredMediaRecord = JobMedia & {
-  blobData?: Blob
-}
-
-type CloudMediaDoc = {
-  id: string
-  jobId: string
-  kind: 'image' | 'video'
-  mime: string
-  createdAt: number
-  url: string
-  thumbUrl?: string
-  w?: number
-  h?: number
-  name?: string
-  path?: string
-  thumbPath?: string
-}
-
-const MEDIA_KEY_PREFIX = 'media:'
-const IMAGE_MAX_EDGE = 1600
-const THUMB_MAX_EDGE = 320
-const IMAGE_OUTPUT_QUALITY = 0.82
-=======
 import { deleteObject, ref as storageRef } from 'firebase/storage'
->>>>>>> 8684ee28
 
 export type JobMedia = MediaRow & {
   previewUrl?: string
@@ -142,175 +93,8 @@
     return
   }
 
-<<<<<<< HEAD
-  records.forEach((item) => {
-    if (item.kind === 'video' && item.src.startsWith('blob:')) {
-      URL.revokeObjectURL(item.src)
-    }
-  })
-}
-
-const sortMedia = (items: JobMedia[]): JobMedia[] =>
-  [...items].sort((a, b) => b.createdAt - a.createdAt)
-
-const uploadImageToFirebase = async (params: {
-  jobId: string
-  name?: string
-  dataUrl: string
-  thumbDataUrl: string
-  width?: number
-  height?: number
-}): Promise<JobMedia> => {
-  if (!firebaseDb || !firebaseStorage) {
-    throw new Error('Firebase is not configured')
-  }
-
-  const dbInstance = firebaseDb
-  const storageInstance = firebaseStorage
-
-  await ensureAnonAuth()
-
-  const id = createId()
-  const createdAt = Date.now()
-  const mime = 'image/jpeg'
-  const imagePath = `media/${params.jobId}/${id}.jpg`
-  const thumbPath = `media/${params.jobId}/${id}.thumb.jpg`
-
-  const [imageBlob, thumbBlob] = await Promise.all([
-    dataUrlToBlob(params.dataUrl, mime),
-    dataUrlToBlob(params.thumbDataUrl, mime),
-  ])
-
-  const mainRef = storageRef(storageInstance, imagePath)
-  const thumbRef = storageRef(storageInstance, thumbPath)
-
-  await uploadBytes(mainRef, imageBlob, { contentType: mime })
-  await uploadBytes(thumbRef, thumbBlob, { contentType: mime })
-
-  const [url, thumbUrl] = await Promise.all([
-    getDownloadURL(mainRef),
-    getDownloadURL(thumbRef),
-  ])
-
-  const mediaDoc: CloudMediaDoc = {
-    id,
-    jobId: params.jobId,
-    kind: 'image',
-    mime,
-    createdAt,
-    url,
-    thumbUrl,
-    w: params.width,
-    h: params.height,
-    name: params.name,
-    path: imagePath,
-    thumbPath,
-  }
-
-  const cleanDoc = safeSerialize(mediaDoc, {
-    docPath: `jobs/${params.jobId}/media/${id}`,
-  })
-
-  await setDoc(
-    doc(collection(dbInstance, 'jobs', params.jobId, 'media'), id),
-    cleanDoc,
-  )
-
-  return {
-    id,
-    jobId: params.jobId,
-    kind: 'image',
-    mime,
-    createdAt,
-    src: url,
-    thumb: thumbUrl,
-    w: params.width,
-    h: params.height,
-    name: params.name,
-    path: imagePath,
-    thumbPath,
-  }
-}
-
-const determineExtension = (name?: string, mime?: string): string => {
-  const trimmed = (name ?? '').toLowerCase()
-  if (trimmed.includes('.')) {
-    const ext = trimmed.split('.').pop()
-    if (ext) {
-      return ext
-    }
-  }
-  const mimeExt = (mime ?? '').split('/')[1]
-  if (mimeExt) {
-    return mimeExt
-  }
-  return 'mp4'
-}
-
-const uploadVideoToFirebase = async (params: {
-  jobId: string
-  blob: Blob
-  mime: string
-  name?: string
-}): Promise<JobMedia> => {
-  if (!firebaseDb || !firebaseStorage) {
-    throw new Error('Firebase is not configured')
-  }
-
-  const dbInstance = firebaseDb
-  const storageInstance = firebaseStorage
-
-  await ensureAnonAuth()
-
-  const id = createId()
-  const createdAt = Date.now()
-  const extension = determineExtension(params.name, params.mime)
-  const mime = params.mime || 'video/mp4'
-  const videoPath = `media/${params.jobId}/${id}.${extension}`
-  const fileRef = storageRef(storageInstance, videoPath)
-
-  await uploadBytes(fileRef, params.blob, { contentType: mime })
-  const url = await getDownloadURL(fileRef)
-
-  const mediaDoc: CloudMediaDoc = {
-    id,
-    jobId: params.jobId,
-    kind: 'video',
-    mime,
-    createdAt,
-    url,
-    name: params.name,
-    path: videoPath,
-  }
-
-  const cleanDoc = safeSerialize(mediaDoc, {
-    docPath: `jobs/${params.jobId}/media/${id}`,
-  })
-
-  await setDoc(
-    doc(collection(dbInstance, 'jobs', params.jobId, 'media'), id),
-    cleanDoc,
-  )
-
-  return {
-    id,
-    jobId: params.jobId,
-    kind: 'video',
-    mime,
-    createdAt,
-    src: url,
-    name: params.name,
-    path: videoPath,
-  }
-}
-
-export async function saveImage(jobId: string, file: File): Promise<JobMedia> {
-  if (!isBrowser) {
-    throw new Error('Image processing is only available in the browser')
-=======
   if (typeof record.localUrl === 'string' && isBrowser) {
     URL.revokeObjectURL(record.localUrl)
->>>>>>> 8684ee28
   }
 
   await db.media.delete(id)
