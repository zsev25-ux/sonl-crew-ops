import Dexie, { type Table } from 'dexie'
import { normalizeMaterials, type JobMaterials } from '@/lib/jobmeta'
import { safePrepareJobForFirestore } from '@/lib/job-schema'
import { safeSerialize } from '@/lib/sanitize'

export type JobRecord = {
  id: number
  date: string
  crew: string
  client: string
  scope: string
  notes?: string
  address?: string
  neighborhood?: string
  zip?: string
  houseTier?: number
  rehangPrice?: number
  lifetimeSpend?: number
  vip?: boolean
  bothCrews?: boolean
  materials?: JobMaterials
  updatedAt: number
}

export type TimeRecord = {
  id: string
  jobId: number
  start: number
  end?: number | null
  manualHours?: number | null
  updatedAt: number
}

export type PolicyRecord = {
  key: 'org'
  value: unknown
  updatedAt: number
}

export type AppStateRecord = {
  key: string
  value: unknown
  updatedAt: number
}

export type KudosRecord = {
  id: string
  imageUrl?: string
  message: string
  crewName: string
  timestamp: number
  reactions?: Record<string, number>
  updatedAt: number
}

export type UserRecord = {
  id: string
  displayName: string
  profileImageUrl?: string
  stats?: Record<string, unknown>
  achievements?: Record<string, unknown>
  updatedAt: number
}

export type MediaStatus = 'local' | 'queued' | 'uploading' | 'synced' | 'error'

export type MediaRecord = {
  id: string
  jobId?: string
  name: string
  type: string
  size: number
  blob: Blob | null
  localUrl?: string | null
  remoteUrl?: string | null
  remotePath?: string | null
  status: MediaStatus
  error?: string | null
  createdAt: number
  updatedAt: number
}

export type PendingOpType =
  | 'job.add'
  | 'job.update'
  | 'job.delete'
  | 'policy.update'
  | 'kudos.react'
  | 'media.upload'
  | 'custom'

export type PendingOpRecord = {
  id: string
  type: PendingOpType
  payload: unknown
  attempt: number
  nextAt: number
  createdAt: number
  updatedAt: number
  queueId?: string
}

export type TableKey =
  | 'jobs'
  | 'times'
  | 'policy'
  | 'state'
  | 'kudos'
  | 'users'
  | 'media'
  | 'pendingOps'

type TableValue =
  | JobRecord
  | TimeRecord
  | PolicyRecord
  | AppStateRecord
  | KudosRecord
  | UserRecord
  | MediaRecord
  | PendingOpRecord

type UpdatableRecord = Exclude<TableValue, PendingOpRecord>

export class SonlCrewOpsDexie extends Dexie {
  jobs!: Table<JobRecord, number>
  times!: Table<TimeRecord, string>
  policy!: Table<PolicyRecord, string>
  state!: Table<AppStateRecord, string>
  kudos!: Table<KudosRecord, string>
  users!: Table<UserRecord, string>
  media!: Table<MediaRecord, string>
  pendingOps!: Table<PendingOpRecord, string>
}

const configureDatabase = (database: SonlCrewOpsDexie): SonlCrewOpsDexie => {
  database.version(1).stores({
    jobs: '&id,date,crew,updatedAt',
    times: '&id,jobId,start,updatedAt,[jobId+start]',
    policy: '&key',
    state: '&key',
    kudos: '&id,updatedAt',
    users: '&id,updatedAt',
    media: '&id,jobId,updatedAt',
    pendingOps: '&queueId,table,ts',
  })

  database.version(2)
    .stores({
      jobs: '&id,date,crew,updatedAt',
      times: '&id,jobId,start,updatedAt,[jobId+start]',
      policy: '&key',
      state: '&key',
      kudos: '&id,updatedAt',
      users: '&id,updatedAt',
      media: '&id,jobId,updatedAt',
      pendingOps: '&queueId,type,nextAt,createdAt,updatedAt,id',
    })
    .upgrade(async (transaction) => {
    const pendingTable = transaction.table('pendingOps')
    const legacyRecords = await pendingTable.toArray()
    await pendingTable.clear()
    for (const legacy of legacyRecords) {
      const queueId =
        (legacy.queueId as string | undefined) ??
        (legacy.id as string | undefined) ??
        `${legacy.table ?? 'op'}-${
          typeof legacy.ts === 'number' ? legacy.ts : Date.now()
        }`
      const createdAt =
        typeof legacy.ts === 'number'
          ? legacy.ts
          : typeof legacy.createdAt === 'number'
            ? (legacy.createdAt as number)
            : Date.now()
      const transformed: Record<string, unknown> = {
        queueId,
        id: queueId,
        type: (legacy.kind as PendingOpType | undefined) ?? 'custom',
        payload:
          legacy.payload ??
          ({
            table: legacy.table,
            key: legacy.key,
            payload: legacy.payload,
          } as PendingOpRecord['payload']),
        attempt: typeof legacy.attempt === 'number' ? legacy.attempt : 0,
        nextAt:
          typeof legacy.nextAt === 'number'
            ? (legacy.nextAt as number)
            : typeof legacy.ts === 'number'
              ? (legacy.ts as number)
              : Date.now(),
        createdAt,
        updatedAt:
          typeof legacy.updatedAt === 'number' ? (legacy.updatedAt as number) : createdAt,
      }
        await pendingTable.put(transformed)
    }
  })

  database.version(3)
    .stores({
      jobs: '&id,date,crew,updatedAt',
      times: '&id,jobId,start,updatedAt,[jobId+start]',
      policy: '&key',
      state: '&key',
      kudos: '&id,updatedAt',
      users: '&id,updatedAt',
      media: '&id,jobId,updatedAt',
      pendingOps: '&queueId,type,nextAt,createdAt,updatedAt,id',
    })
    .upgrade(async (transaction) => {
      const jobsTable = transaction.table('jobs')
      await jobsTable.toCollection().modify((record) => {
        if (record && typeof record === 'object' && 'materials' in record) {
          (record as Record<string, unknown>).materials = normalizeMaterials(
            (record as Record<string, unknown>).materials,
          )
        }
        if (
          record &&
          typeof record === 'object' &&
          'meta' in record &&
          record.meta &&
          typeof record.meta === 'object' &&
          'materials' in record.meta
        ) {
          (record.meta as Record<string, unknown>).materials = normalizeMaterials(
            (record.meta as Record<string, unknown>).materials,
          )
        }
      })

      const stateTable = transaction.table('state')
      await stateTable.toCollection().modify((record) => {
        if (
          record &&
          typeof record === 'object' &&
          record.value &&
          typeof record.value === 'object' &&
          'materials' in record.value
        ) {
          (record.value as Record<string, unknown>).materials = normalizeMaterials(
            (record.value as Record<string, unknown>).materials,
          )
        }
      })

      const pendingTable = transaction.table('pendingOps')
      await pendingTable.toCollection().modify((record) => {
        if (
          record &&
          typeof record === 'object' &&
          record.payload &&
          typeof record.payload === 'object' &&
          'job' in record.payload &&
          record.payload.job &&
          typeof record.payload.job === 'object' &&
          'meta' in record.payload.job &&
          record.payload.job.meta &&
          typeof record.payload.job.meta === 'object' &&
          'materials' in record.payload.job.meta
        ) {
          (record.payload.job.meta as Record<string, unknown>).materials = normalizeMaterials(
            (record.payload.job.meta as Record<string, unknown>).materials,
          )
        }
      })
    })

  database.version(4)
    .stores({
      jobs: '&id,date,crew,updatedAt',
      times: '&id,jobId,start,updatedAt,[jobId+start]',
      policy: '&key',
      state: '&key',
      kudos: '&id,updatedAt',
      users: '&id,updatedAt',
<<<<<<< HEAD
      media: '&id,jobId,updatedAt',
      pendingOps: '&queueId,type,nextAt,createdAt,updatedAt,id',
    })
    .upgrade(async (transaction) => {
      const jobsTable = transaction.table('jobs')
      let jobsFixed = 0
      await jobsTable.toCollection().modify((record) => {
        const docId = (record as { id?: unknown })?.id
        const docPath = `dexie/jobs/${docId ?? 'unknown'}`
        const prepared = safePrepareJobForFirestore(record, { docPath })
        if (prepared.success) {
          const { data } = prepared.result
          const merged = safeSerialize({
            ...record,
            id: data.id,
            date: data.date,
            crew: data.crew,
            client: data.client,
            scope: data.scope,
            notes: data.notes,
            address: data.address,
            neighborhood: data.neighborhood,
            zip: data.zip,
            houseTier: data.houseTier,
            rehangPrice: data.rehangPrice ?? undefined,
            lifetimeSpend: data.lifetimeSpend ?? undefined,
            vip: data.vip,
            bothCrews: data.crew === 'Both Crews',
            meta: data.meta ?? (record as Record<string, unknown>).meta,
          })
          Object.assign(record, merged)
          jobsFixed += 1
        } else {
          Object.assign(record, safeSerialize(record))
        }
      })

      const pendingTable = transaction.table('pendingOps')
      let pendingFixed = 0
      await pendingTable.toCollection().modify((record) => {
        if (!record || typeof record !== 'object') {
          return
        }
        const payload = (record as { payload?: unknown }).payload
        if (payload && typeof payload === 'object') {
          const payloadRecord = payload as Record<string, unknown>
          if (payloadRecord.job) {
            const jobId = (payloadRecord.job as { id?: unknown })?.id ?? (record as { id?: string }).id
            const prepared = safePrepareJobForFirestore(payloadRecord.job, {
              docPath: `dexie/pending/${jobId ?? 'unknown'}`,
            })
            if (prepared.success) {
              payloadRecord.job = prepared.result.data
            } else {
              delete payloadRecord.job
            }
            pendingFixed += 1
          }
          ;(record as Record<string, unknown>).payload = safeSerialize(payloadRecord)
        }
      })

      if (jobsFixed || pendingFixed) {
        console.info('[dexie-cleanup]', { jobsFixed, pendingFixed })
=======
      media: '&id,jobId,name,type,size,status,createdAt',
      pendingOps: '&queueId,type,nextAt,createdAt,updatedAt,id',
    })
    .upgrade(async (transaction) => {
      const mediaTable = transaction.table('media')
      const legacyRecords = await mediaTable.toArray()
      if (legacyRecords.length === 0) {
        return
      }

      const now = Date.now()
      await mediaTable.clear()
      for (const legacy of legacyRecords) {
        const blob =
          legacy && 'blob' in legacy && legacy.blob instanceof Blob
            ? (legacy.blob as Blob)
            : legacy && 'localBlob' in legacy && legacy.localBlob instanceof Blob
              ? (legacy.localBlob as Blob)
              : null
        const createdAt =
          typeof legacy?.createdAt === 'number' ? (legacy.createdAt as number) : now
        const id =
          typeof legacy?.id === 'string' && legacy.id
            ? (legacy.id as string)
            : generateMediaId()
        const record: MediaRecord = {
          id,
          jobId:
            typeof legacy?.jobId === 'number'
              ? String(legacy.jobId)
              : typeof legacy?.jobId === 'string'
                ? (legacy.jobId as string)
                : undefined,
          name:
            typeof legacy?.name === 'string' && legacy.name
              ? (legacy.name as string)
              : id,
          type:
            typeof legacy?.type === 'string' && legacy.type
              ? (legacy.type as string)
              : typeof legacy?.mime === 'string' && legacy.mime
                ? (legacy.mime as string)
                : blob
                  ? blob.type || 'application/octet-stream'
                  : 'application/octet-stream',
          size:
            typeof legacy?.size === 'number'
              ? (legacy.size as number)
              : blob
                ? blob.size
                : 0,
          blob,
          localUrl:
            typeof legacy?.localUrl === 'string' ? (legacy.localUrl as string) : null,
          remoteUrl:
            typeof legacy?.remoteUrl === 'string' ? (legacy.remoteUrl as string) : null,
          remotePath: null,
          status:
            typeof legacy?.remoteUrl === 'string' && legacy.remoteUrl
              ? 'synced'
              : 'local',
          error: null,
          createdAt,
          updatedAt: now,
        }

        await mediaTable.put(record)
>>>>>>> 8684ee28
      }
    })

  return database
}

export const createDatabase = (name = 'sonlCrewOps'): SonlCrewOpsDexie =>
  configureDatabase(new SonlCrewOpsDexie(name))

export const db = createDatabase()

const readTable = <T extends TableValue>(
  table: TableKey,
): Table<T, string | number> => {
  switch (table) {
    case 'jobs':
      return db.jobs as Table<T, number>
    case 'times':
      return db.times as Table<T, string>
    case 'policy':
      return db.policy as Table<T, string>
    case 'state':
      return db.state as Table<T, string>
    case 'kudos':
      return db.kudos as Table<T, string>
    case 'users':
      return db.users as Table<T, string>
    case 'media':
      return db.media as Table<T, string>
    case 'pendingOps':
      return db.pendingOps as Table<T, string>
    default:
      throw new Error(`Unsupported table "${table as string}"`)
  }
}

export async function getAll<T extends TableValue>(table: TableKey): Promise<T[]> {
  return (await readTable<T>(table).toArray()) as T[]
}

export async function getByKey<T extends TableValue>(
  table: TableKey,
  key: string | number,
): Promise<T | undefined> {
  return (await readTable<T>(table).get(key)) as T | undefined
}

export async function putRecord<T extends UpdatableRecord>(
  table: TableKey,
  value: T,
): Promise<void> {
  const payload =
    'updatedAt' in value
      ? value
      : ({ ...(value as Record<string, unknown>), updatedAt: Date.now() } as T & {
          updatedAt: number
        })
  await readTable<T>(table).put(payload)
}

export async function bulkUpsert<T extends UpdatableRecord>(
  table: TableKey,
  values: T[],
): Promise<void> {
  if (values.length === 0) {
    return
  }
  const stamped = values.map((value) =>
    'updatedAt' in value && typeof value.updatedAt === 'number'
      ? value
      : ({ ...(value as Record<string, unknown>), updatedAt: Date.now() } as T & {
          updatedAt: number
        }),
  )
  await readTable<T>(table).bulkPut(stamped)
}

export async function deleteByKey(
  table: TableKey,
  key: string | number,
): Promise<void> {
  await readTable(table).delete(key)
}

export async function getPendingOpsCount(): Promise<number> {
  return db.pendingOps.count()
}

export async function clearTable(table: TableKey): Promise<void> {
  await readTable(table).clear()
}

export async function resetDatabase(): Promise<void> {
  await db.transaction('rw', db.tables, async () => {
    await Promise.all(db.tables.map((table) => table.clear()))
  })
}

export async function addPendingOp(record: PendingOpRecord): Promise<void> {
  await db.pendingOps.put({
    ...(record as PendingOpRecord & { queueId?: string }),
    queueId: record.id,
  })
}

export async function getPendingOpsDue(threshold: number): Promise<PendingOpRecord[]> {
  return db.pendingOps.where('nextAt').belowOrEqual(threshold).toArray()
}

export async function updatePendingOp(
  id: string,
  changes: Partial<PendingOpRecord>,
): Promise<void> {
  await db.pendingOps.update(id, { ...changes, updatedAt: Date.now() })
}

export type MediaRow = MediaRecord

export const generateMediaId = (): string => {
  if (typeof crypto !== 'undefined' && typeof crypto.randomUUID === 'function') {
    return crypto.randomUUID()
  }
  return `${Date.now()}-${Math.random().toString(16).slice(2)}`
}

export async function addLocalMedia(file: File, jobId?: string): Promise<string> {
  const timestamp = Date.now()
  const record: MediaRecord = {
    id: generateMediaId(),
    jobId,
    name: file.name,
    type: file.type || 'application/octet-stream',
    size: file.size,
    blob: file,
    localUrl: null,
    remoteUrl: null,
    remotePath: null,
    status: 'local',
    error: null,
    createdAt: timestamp,
    updatedAt: timestamp,
  }
  await db.media.add(record)
  return record.id
}

export async function setMediaStatus(
  id: string,
  status: MediaStatus,
  patch: Partial<MediaRecord> = {},
): Promise<void> {
  await db.media.update(id, {
    ...patch,
    status,
    updatedAt: Date.now(),
  })
}

export async function getUnsyncedMedia(): Promise<MediaRow[]> {
  return db.media
    .where('status')
    .notEqual('synced')
    .toArray()
}<|MERGE_RESOLUTION|>--- conflicted
+++ resolved
@@ -277,72 +277,6 @@
       state: '&key',
       kudos: '&id,updatedAt',
       users: '&id,updatedAt',
-<<<<<<< HEAD
-      media: '&id,jobId,updatedAt',
-      pendingOps: '&queueId,type,nextAt,createdAt,updatedAt,id',
-    })
-    .upgrade(async (transaction) => {
-      const jobsTable = transaction.table('jobs')
-      let jobsFixed = 0
-      await jobsTable.toCollection().modify((record) => {
-        const docId = (record as { id?: unknown })?.id
-        const docPath = `dexie/jobs/${docId ?? 'unknown'}`
-        const prepared = safePrepareJobForFirestore(record, { docPath })
-        if (prepared.success) {
-          const { data } = prepared.result
-          const merged = safeSerialize({
-            ...record,
-            id: data.id,
-            date: data.date,
-            crew: data.crew,
-            client: data.client,
-            scope: data.scope,
-            notes: data.notes,
-            address: data.address,
-            neighborhood: data.neighborhood,
-            zip: data.zip,
-            houseTier: data.houseTier,
-            rehangPrice: data.rehangPrice ?? undefined,
-            lifetimeSpend: data.lifetimeSpend ?? undefined,
-            vip: data.vip,
-            bothCrews: data.crew === 'Both Crews',
-            meta: data.meta ?? (record as Record<string, unknown>).meta,
-          })
-          Object.assign(record, merged)
-          jobsFixed += 1
-        } else {
-          Object.assign(record, safeSerialize(record))
-        }
-      })
-
-      const pendingTable = transaction.table('pendingOps')
-      let pendingFixed = 0
-      await pendingTable.toCollection().modify((record) => {
-        if (!record || typeof record !== 'object') {
-          return
-        }
-        const payload = (record as { payload?: unknown }).payload
-        if (payload && typeof payload === 'object') {
-          const payloadRecord = payload as Record<string, unknown>
-          if (payloadRecord.job) {
-            const jobId = (payloadRecord.job as { id?: unknown })?.id ?? (record as { id?: string }).id
-            const prepared = safePrepareJobForFirestore(payloadRecord.job, {
-              docPath: `dexie/pending/${jobId ?? 'unknown'}`,
-            })
-            if (prepared.success) {
-              payloadRecord.job = prepared.result.data
-            } else {
-              delete payloadRecord.job
-            }
-            pendingFixed += 1
-          }
-          ;(record as Record<string, unknown>).payload = safeSerialize(payloadRecord)
-        }
-      })
-
-      if (jobsFixed || pendingFixed) {
-        console.info('[dexie-cleanup]', { jobsFixed, pendingFixed })
-=======
       media: '&id,jobId,name,type,size,status,createdAt',
       pendingOps: '&queueId,type,nextAt,createdAt,updatedAt,id',
     })
@@ -410,7 +344,6 @@
         }
 
         await mediaTable.put(record)
->>>>>>> 8684ee28
       }
     })
 
