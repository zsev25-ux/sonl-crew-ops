--- conflicted
+++ resolved
@@ -292,19 +292,6 @@
       })
     })
 
-<<<<<<< HEAD
-  database.version(4).stores({
-    jobs: '&id,date,crew,updatedAt',
-    times: '&id,jobId,start,updatedAt,[jobId+start]',
-    policy: '&key',
-    state: '&key',
-    kudos: '&id,updatedAt',
-    users: '&id,updatedAt',
-    awards: '&id,userRefId,seasonId,updatedAt',
-    media: '&id,jobId,updatedAt',
-    pendingOps: '&queueId,type,nextAt,createdAt,updatedAt,id',
-  })
-=======
   database.version(4)
     .stores({
       jobs: '&id,date,crew,updatedAt',
@@ -382,7 +369,6 @@
         await mediaTable.put(record)
       }
     })
->>>>>>> 438b268f
 
   return database
 }
