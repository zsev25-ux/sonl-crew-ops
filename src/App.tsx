import React, {
  type ChangeEvent,
  type FormEvent,
  type RefObject,
  useCallback,
  useEffect,
  useMemo,
  useRef,
  useState,
} from 'react'
import { BrowserRouter, Route, Routes } from 'react-router-dom'
import { Button } from '@/components/ui/button'
import {
  Card,
  CardContent,
  CardDescription,
  CardFooter,
  CardHeader,
  CardTitle,
} from '@/components/ui/card'
import { Input } from '@/components/ui/input'
import { Textarea } from '@/components/ui/textarea'
import { loadClientsFromFile, loadClientsFromPublic, type Client } from '@/lib/clients'
import {
  addLocalMedia,
  deleteMedia,
  listMedia,
  revokeMediaUrls,
  syncRemoteMedia,
  type JobMedia,
} from '@/lib/media'
import {
  createDefaultJobMeta,
  loadMeta,
  normalizeJobMeta,
  saveMeta,
  type JobMeta,
} from '@/lib/jobmeta'
import { cloudEnabled, ensureAnonAuth, db as cloudDb } from '@/lib/firebase'
import {
  enqueueSyncOp,
  subscribeFirestore,
  syncNow,
  updateConnectivity,
  useSyncStatus,
  processPendingQueue,
  type SyncState,
  type PendingOpPayload,
} from '@/lib/sync'
<<<<<<< HEAD
import { AnimatePresence, motion } from 'framer-motion'
import { LogOut } from 'lucide-react'
=======
import { runLocalDataCleanup } from '@/lib/maintenance'
import { showToast } from '@/lib/toast'
import { AnimatePresence, LayoutGroup, motion } from 'framer-motion'
import {
  FileText,
  LayoutDashboard,
  LogOut,
  Map as MapIcon,
  UserRound,
  Users,
  type LucideIcon,
} from 'lucide-react'
>>>>>>> 0279efc3

import ReactDOM from "react-dom"
import {
  bootstrapAppData,
  persistActiveDate,
  persistJobs,
  persistPolicy,
  persistUser,
  type BootstrapSource,
} from '@/lib/app-data'
import { db } from '@/lib/db'
import type { CrewOption, Job, JobCore, Policy, Role, User } from '@/lib/types'
<<<<<<< HEAD
import BottomNav from '@/components/BottomNav'
=======
import Profiles from './pages/crew/Profiles'
import ProfileDetail from './pages/crew/ProfileDetail'
import Leaderboards from './pages/crew/Leaderboards'
import Awards from './pages/crew/Awards'
>>>>>>> 0279efc3

const LOGIN_BG = '/FINEASFLOADINGSCREEN.jpg' // place the file in /public

// THEME TOKENS
const THEME = {
  bg: 'bg-gradient-to-br from-[#0a0f16] via-[#0b1220] to-[#0a0f16]',
  panel:
    'border border-slate-800 bg-slate-900/60 shadow-lg shadow-slate-950/40 backdrop-blur-xl',
  panelSubtle: 'border border-slate-800 bg-slate-900/40 shadow-md shadow-slate-950/30 backdrop-blur',
  text: 'text-slate-100',
  subtext: 'text-slate-400',
  amber: 'text-amber-300',
  cta: 'bg-amber-500 hover:bg-amber-400 text-slate-900',
  chip: 'rounded-full border border-amber-400/30 bg-amber-400/15 text-amber-200',
}

const cardVariants = {
  hidden: { opacity: 0, y: 14 },
  visible: { opacity: 1, y: 0 },
}

const fadeInVariants = {
  hidden: { opacity: 0 },
  visible: { opacity: 1 },
}

type LeaderboardCategory = 'bonus' | 'speed' | 'quality'
type ReactionEmoji = '🔥' | '💡' | '💪'
type AchievementKey = 'five_streak' | 'route_master' | 'client_favorite'
type View = 'route' | 'board' | 'hq' | 'inventory' | 'profile'
type BoardTab = 'clients' | 'admin'
type BeforeInstallPromptEvent = Event & {
  prompt: () => Promise<void>
  userChoice: Promise<{ outcome: 'accepted' | 'dismissed'; platform: string }>
}
const STORAGE_SOURCE_LABEL: Record<BootstrapSource, string> = {
  dexie: 'IndexedDB seed',
  'legacy-localStorage': 'Legacy migration',
  fallback: 'In-memory fallback',
}

type CrewMember = {
  id: string
  name: string
  crew: string
  stats: {
    efficiencyBonuses: number
    averageInstallTime: number
    totalKudos: number
  }
}

type KudosEntry = {
  id: string
  crew: string
  message: string
  image: string
  timestamp: string
  reactions: Record<ReactionEmoji, number>
}

const SAMPLE_CREW_MEMBERS: CrewMember[] = [
  {
    id: 'luke',
    name: 'Luke',
    crew: 'Crew Alpha',
    stats: {
      efficiencyBonuses: 18,
      averageInstallTime: 2.4,
      totalKudos: 46,
    },
  },
  {
    id: 'maria',
    name: 'Maria',
    crew: 'Crew Bravo',
    stats: {
      efficiencyBonuses: 22,
      averageInstallTime: 2.1,
      totalKudos: 52,
    },
  },
  {
    id: 'darius',
    name: 'Darius',
    crew: 'Crew Alpha',
    stats: {
      efficiencyBonuses: 15,
      averageInstallTime: 2.8,
      totalKudos: 38,
    },
  },
  {
    id: 'ava',
    name: 'Ava',
    crew: 'Crew Support',
    stats: {
      efficiencyBonuses: 19,
      averageInstallTime: 2.0,
      totalKudos: 61,
    },
  },
  {
    id: 'jasper',
    name: 'Jasper',
    crew: 'Dispatcher',
    stats: {
      efficiencyBonuses: 12,
      averageInstallTime: 3.1,
      totalKudos: 33,
    },
  },
]

const SAMPLE_KUDOS: KudosEntry[] = [
  {
    id: 'k1',
    crew: 'Crew Alpha',
    message: 'Crushed the Country Ridge install in record time. Zero call-backs.',
    image: '/sample/crew-alpha.jpg',
    timestamp: '2025-11-17T18:45:00Z',
    reactions: {
      '🔥': 12,
      '💡': 3,
      '💪': 8,
    },
  },
  {
    id: 'k2',
    crew: 'Crew Bravo',
    message: 'Maria and team re-lit Patriot Subdivision after the storm. Residents ecstatic.',
    image: '/sample/crew-bravo.jpg',
    timestamp: '2025-11-15T23:12:00Z',
    reactions: {
      '🔥': 7,
      '💡': 5,
      '💪': 11,
    },
  },
  {
    id: 'k3',
    crew: 'Crew Support',
    message: 'Ava turned around three VIP calls in one afternoon, new seasonal record.',
    image: '/sample/crew-support.jpg',
    timestamp: '2025-11-14T15:02:00Z',
    reactions: {
      '🔥': 5,
      '💡': 9,
      '💪': 6,
    },
  },
]

const crewOptions: CrewOption[] = ['Crew Alpha', 'Crew Bravo', 'Both Crews']

type JobFormState = {
  date: string
  crew: string
  client: string
  scope: string
  notes: string
  address: string
  neighborhood: string
  zip: string
  houseTier: string
  rehangPrice: string
  lifetimeSpend: string
  vip: boolean
  materials: MaterialsInputState
}

const getPlannedHoursForJob = (job: Job): number => {
  if (typeof job.houseTier === 'number') {
    return TIER_HOURS[job.houseTier] ?? DEFAULT_JOB_HOURS
  }

  return DEFAULT_JOB_HOURS
}

const CREW_PINS = {
  Admin: '0000',
  'Crew Alpha': '1111',
  'Crew Bravo': '2222',
  Dispatcher: '3333',
  'Crew Support': '4444',
} as const

const ROLE_BY_CREW: Record<keyof typeof CREW_PINS, Role> = {
  Admin: 'admin',
  'Crew Alpha': 'crew',
  'Crew Bravo': 'crew',
  Dispatcher: 'dispatcher',
  'Crew Support': 'support',
}

const getRoleForCrew = (name: string): Role =>
  ROLE_BY_CREW[name as keyof typeof CREW_PINS] ?? 'crew'

const isRole = (value: unknown): value is Role =>
  value === 'admin' || value === 'crew' || value === 'dispatcher' || value === 'support'

const isPinValid = (name: string, pin: string): boolean => {
  const normalizedPin = pin.trim()
  if (!name || !normalizedPin) {
    return false
  }

  const expected = CREW_PINS[name as keyof typeof CREW_PINS]
  if (!expected) {
    return false
  }

  return expected === normalizedPin
}

async function restoreCachedUser(): Promise<User | null> {
  try {
    await db.open()
    const record = await db.state.get('currentUser')
    if (!record || !record.value || typeof record.value !== 'object') {
      return null
    }
    const candidate = record.value as Partial<User>
    if (typeof candidate.name === 'string') {
      return { name: candidate.name, role: getRoleForCrew(candidate.name) }
    }
  } catch (error) {
    console.warn('Unable to restore cached user', error)
  }
  return null
}

const stripesStyles = `
  @keyframes sonl-stripes {
    from {
      background-position: 0 0;
    }
    to {
      background-position: 200% 0;
    }
  }

  .sonl-stripes {
    background: linear-gradient(90deg, transparent, rgba(255,255,255,.2), transparent);
    background-size: 200% 100%;
    animation: sonl-stripes 2.2s linear infinite;
  }
`

const HOURS_PER_DAY_LIMIT = 8
const DEFAULT_JOB_HOURS = 2.5
const TIER_HOURS: Record<number, number> = {
  1: 2,
  2: 3,
  3: 4,
  4: 5,
  5: 6,
}

const roofTypeOptions: Exclude<JobMeta['roofType'], undefined>[] = [
  'single-story',
  'two-story',
  'steep',
  'flat',
]

const statusOptions: Exclude<JobMeta['status'], undefined>[] = [
  'Not started',
  'In progress',
  'Done',
]

const materialFields = [
  { key: 'zWireFt', label: 'Z-Wire (ft)', step: 0.1, integer: false },
  { key: 'malePlugs', label: 'Male plugs', step: 1, integer: true },
  { key: 'femalePlugs', label: 'Female plugs', step: 1, integer: true },
  { key: 'timers', label: 'Timer(s)', step: 1, integer: true },
] as const

type MaterialField = typeof materialFields[number]
type MaterialKey = MaterialField['key']

type MaterialsInputState = Record<MaterialKey, string>

const MATERIAL_FIELD_MAP: Record<MaterialKey, MaterialField> = materialFields.reduce(
  (acc, field) => {
    acc[field.key] = field
    return acc
  },
  {} as Record<MaterialKey, MaterialField>,
)

const MATERIAL_KEYS = materialFields.map((field) => field.key) as MaterialKey[]

const formatMaterialNumber = (value: number, integer: boolean): string => {
  if (integer) {
    return String(Math.max(0, Math.floor(value)))
  }
  return (Math.round(Math.max(0, value) * 100) / 100).toString()
}

const parseMaterialInput = (raw: string, integer: boolean): number => {
  const trimmed = raw.trim()
  if (!trimmed) {
    return 0
  }
  const numeric = Number(trimmed)
  if (!Number.isFinite(numeric)) {
    return 0
  }
  const clamped = Math.max(0, numeric)
  return integer ? Math.floor(clamped) : Math.round(clamped * 100) / 100
}

const toMaterialsInputState = (materials: JobMeta['materials']): MaterialsInputState =>
  MATERIAL_KEYS.reduce<MaterialsInputState>((acc, key) => {
    const { integer } = MATERIAL_FIELD_MAP[key]
    acc[key] = formatMaterialNumber(materials[key], integer)
    return acc
  }, {} as MaterialsInputState)

const JOB_COMPARE_KEYS: (keyof Job)[] = [
  'date',
  'crew',
  'client',
  'scope',
  'notes',
  'address',
  'neighborhood',
  'zip',
  'houseTier',
  'rehangPrice',
  'lifetimeSpend',
  'vip',
]

const areJobsEqual = (a: Job | undefined, b: Job | undefined): boolean => {
  if (!a || !b) {
    return false
  }
  return JOB_COMPARE_KEYS.every((key) => a[key] === b[key])
}

const arePoliciesEqual = (a: Policy, b: Policy): boolean =>
  a.cutoffDateISO === b.cutoffDateISO &&
  a.maxJobsPerDay === b.maxJobsPerDay &&
  a.blockedClients.length === b.blockedClients.length &&
  a.blockedClients.every((client, index) => client === b.blockedClients[index])

const titleCase = (value: string): string =>
  value
    .split(/[\s-]+/)
    .map((segment) =>
      segment.length > 0
        ? segment[0].toUpperCase() + segment.slice(1)
        : segment,
    )
    .join(' ')

const formatHours = (hours: number): string => {
  if (!Number.isFinite(hours)) {
    return '0'
  }
  const rounded = Number(hours.toFixed(1))
  return Number.isInteger(rounded) ? String(Math.trunc(rounded)) : rounded.toFixed(1)
}

const formatRelativeTimestamp = (value: number | null): string => {
  if (!value) {
    return 'Never'
  }
  const diff = Date.now() - value
  if (diff < 60_000) {
    return 'Just now'
  }
  const minutes = Math.round(diff / 60_000)
  if (minutes < 60) {
    return `${minutes} min${minutes === 1 ? '' : 's'} ago`
  }
  const hours = Math.round(minutes / 60)
  if (hours < 24) {
    return `${hours} hour${hours === 1 ? '' : 's'} ago`
  }
  const days = Math.round(hours / 24)
  return `${days} day${days === 1 ? '' : 's'} ago`
}

const defaultPolicy: Policy = {
  cutoffDateISO: '2025-12-31',
  blockedClients: ['James Jonna', 'Earl Wiggley', 'Jeff Innes'],
  maxJobsPerDay: 2,
}

const moneyFormatter = new Intl.NumberFormat('en-US', {
  style: 'currency',
  currency: 'USD',
  minimumFractionDigits: 0,
})

const dateFormatter = new Intl.DateTimeFormat('en-US', {
  month: 'long',
  day: 'numeric',
  year: 'numeric',
})

const todayIso = new Date().toISOString().slice(0, 10)

const initialJobs: Job[] = [
  {
    id: 1,
    date: '2025-11-28',
    crew: 'Crew Alpha',
    client: 'Byrd Supply Co.',
    scope: 'Warehouse mezzanine install',
    notes: 'Requires forklift on-site by 8am.',
  },
  {
    id: 2,
    date: '2025-11-28',
    crew: 'Crew Bravo',
    client: 'City of Ypsilanti',
    scope: 'Holiday lighting run-through',
  },
  {
    id: 3,
    date: '2025-11-30',
    crew: 'Both Crews',
    client: 'Fisher Theatre',
    scope: 'Stage rigging refit',
    notes: 'Safety briefing with venue lead before load-in.',
  },
]

const initialActiveDate = initialJobs[0]?.date ?? todayIso
const quickCrewChoices = Array.from(new Set<string>([...crewOptions, 'Crew 1']))

const createEmptyForm = (
  overrides: Partial<JobFormState> = {},
): JobFormState => {
  const { materials: materialOverrides, ...restOverrides } = overrides
  const defaultMaterials = toMaterialsInputState(createDefaultJobMeta().materials)
  return {
    date: '',
    crew: crewOptions[0],
    client: '',
    scope: '',
    notes: '',
    address: '',
    neighborhood: '',
    zip: '',
    houseTier: '',
    rehangPrice: '',
    lifetimeSpend: '',
    vip: false,
    materials: materialOverrides
      ? {
          ...defaultMaterials,
          ...materialOverrides,
        }
      : defaultMaterials,
    ...restOverrides,
  }
}

const toOptionalString = (value: string): string => value.trim()

const toOptionalNumber = (value: string): number => {
  const trimmed = value.trim()
  if (!trimmed) {
    return 0
  }

  const sanitized = trimmed.replace(/[$,]/g, '')
  const parsed = Number(sanitized)
  return Number.isFinite(parsed) ? parsed : 0
}

const toJobPayload = (form: JobFormState): JobCore => {
  const meta = createDefaultJobMeta()
  const materials = { ...meta.materials }
  MATERIAL_KEYS.forEach((key) => {
    const { integer } = MATERIAL_FIELD_MAP[key]
    materials[key] = parseMaterialInput(form.materials[key], integer)
  })
  meta.materials = materials

  return {
    date: form.date,
    crew: form.crew,
    client: form.client.trim(),
    scope: form.scope.trim(),
    notes: toOptionalString(form.notes),
    address: toOptionalString(form.address),
    neighborhood: toOptionalString(form.neighborhood),
    zip: toOptionalString(form.zip),
    houseTier: toOptionalNumber(form.houseTier),
    rehangPrice: toOptionalNumber(form.rehangPrice),
    lifetimeSpend: toOptionalNumber(form.lifetimeSpend),
    vip: form.vip,
    meta,
  }
}

const sortJobs = (list: Job[]): Job[] =>
  [...list].sort((a, b) => {
    const byDate = a.date.localeCompare(b.date)
    if (byDate !== 0) {
      return byDate
    }

    return a.id - b.id
  })

const sanitizeJobs = (value: unknown, fallback: Job[]): Job[] => {
  if (!Array.isArray(value)) {
    return sortJobs(fallback)
  }

  if (value.length === 0) {
    return []
  }

  const sanitized: Job[] = []
  value.forEach((raw, index) => {
    if (!raw || typeof raw !== 'object') {
      return
    }
    const record = raw as Partial<Job>
    const date = typeof record.date === 'string' ? record.date : ''
    const crew = typeof record.crew === 'string' ? record.crew : ''
    const client = typeof record.client === 'string' ? record.client : ''
    const scope = typeof record.scope === 'string' ? record.scope : ''
    if (!date || !crew || !client || !scope) {
      return
    }

    sanitized.push({
      id:
        typeof record.id === 'number' && Number.isFinite(record.id)
          ? record.id
          : Date.now() + index,
      date,
      crew,
      client,
      scope,
      notes:
        typeof record.notes === 'string' ? record.notes : undefined,
      address:
        typeof record.address === 'string' ? record.address : undefined,
      neighborhood:
        typeof record.neighborhood === 'string'
          ? record.neighborhood
          : undefined,
      zip: typeof record.zip === 'string' ? record.zip : undefined,
      houseTier:
        typeof record.houseTier === 'number' && Number.isFinite(record.houseTier)
          ? record.houseTier
          : undefined,
      rehangPrice:
        typeof record.rehangPrice === 'number' &&
        Number.isFinite(record.rehangPrice)
          ? record.rehangPrice
          : undefined,
      lifetimeSpend:
        typeof record.lifetimeSpend === 'number' &&
        Number.isFinite(record.lifetimeSpend)
          ? record.lifetimeSpend
          : undefined,
      vip: Boolean(record.vip),
    })
  })

  if (sanitized.length === 0) {
    return sortJobs(fallback)
  }

  return sortJobs(sanitized)
}

const sanitizePolicy = (value: unknown, fallback: Policy): Policy => {
  if (!value || typeof value !== 'object') {
    return fallback
  }

  const record = value as Partial<Policy>
  const cutoff =
    typeof record.cutoffDateISO === 'string' && record.cutoffDateISO
      ? record.cutoffDateISO
      : fallback.cutoffDateISO

  const blocked = Array.isArray(record.blockedClients)
    ? record.blockedClients
        .map((name) =>
          typeof name === 'string' ? name : String(name ?? '').trim(),
        )
        .filter((name) => name.length > 0)
    : fallback.blockedClients

  const maxJobs =
    typeof record.maxJobsPerDay === 'number' && record.maxJobsPerDay > 0
      ? Math.floor(record.maxJobsPerDay)
      : fallback.maxJobsPerDay

  return {
    cutoffDateISO: cutoff,
    blockedClients: blocked,
    maxJobsPerDay: maxJobs,
  }
}

const sanitizeActiveDate = (value: unknown, fallback: string): string => {
  if (typeof value === 'string') {
    return value
  }

  return fallback
}

const csvEscape = (value: unknown): string => {
  if (value === null || value === undefined) {
    return ''
  }

  const raw = String(value)
  if (/[",\n]/.test(raw)) {
    return `"${raw.replace(/"/g, '""')}"`
  }

  return raw
}

const triggerDownload = (blob: Blob, filename: string) => {
  const url = URL.createObjectURL(blob)
  const link = document.createElement('a')
  link.href = url
  link.download = filename
  document.body.appendChild(link)
  link.click()
  document.body.removeChild(link)
  URL.revokeObjectURL(url)
}

function validateNewJob(
  newJob: JobCore,
  existingJobs: Job[],
  policy: Policy,
): string | null {
  if (!newJob.date || !newJob.client || !newJob.scope) {
    return 'Date, client, and scope are required to schedule a job.'
  }

  const selectedDate = new Date(newJob.date)
  if (Number.isNaN(selectedDate.getTime())) {
    return 'Please choose a valid date.'
  }

  const sameDayJobs = existingJobs.filter((job) => job.date === newJob.date)
  const maxJobsPerDay = policy.maxJobsPerDay || defaultPolicy.maxJobsPerDay

  if (sameDayJobs.length >= maxJobsPerDay) {
    return `Only ${maxJobsPerDay} ${
      maxJobsPerDay === 1 ? 'job' : 'jobs'
    } may run on a single day.`
  }

  if (
    newJob.crew === 'Both Crews' &&
    (sameDayJobs.length > 0 ||
      sameDayJobs.some((job) => job.crew === 'Both Crews'))
  ) {
    return 'Both Crews assignments must be the only job for that day.'
  }

  if (sameDayJobs.some((job) => job.crew === 'Both Crews')) {
    return 'Cannot add more work to a day reserved for both crews.'
  }

  const blockedSet = new Set(
    (policy.blockedClients ?? defaultPolicy.blockedClients)
      .map((name) => name.trim().toLowerCase())
      .filter(Boolean),
  )
  const normalizedClient = newJob.client.trim().toLowerCase()

  if (normalizedClient && blockedSet.has(normalizedClient)) {
    return `Client ${newJob.client.trim()} is currently suspended.`
  }

  return null
}

function AuthedShell({ user, onLogout }: { user: User; onLogout: () => void }) {
  const sanitizedInitialJobs = useMemo(
    () => sanitizeJobs(initialJobs, initialJobs),
    [],
  )
  const sanitizedDefaultPolicy = useMemo(
    () => sanitizePolicy(defaultPolicy, defaultPolicy),
    [],
  )
  const [jobs, setJobs] = useState<Job[]>(sanitizedInitialJobs)
  const [policy, setPolicy] = useState<Policy>(sanitizedDefaultPolicy)
  const [view, setView] = useState<View>('route')
  const [boardTab, setBoardTab] = useState<BoardTab>('clients')
  const [activeDate, setActiveDate] = useState<string>(initialActiveDate)
  const [storageReady, setStorageReady] = useState(false)
  const [storageSource, setStorageSource] = useState<BootstrapSource>('fallback')
  const [dexieAvailable, setDexieAvailable] = useState(false)
  const [storageError, setStorageError] = useState<string | null>(null)
  const syncStatus = useSyncStatus()
  const syncEnabled = cloudEnabled && Boolean(cloudDb)
  const [installPromptEvent, setInstallPromptEvent] = useState<BeforeInstallPromptEvent | null>(null)
  const [installDismissed, setInstallDismissed] = useState<boolean>(() => {
    if (typeof window === 'undefined') {
      return false
    }
    try {
      return window.localStorage.getItem('sonl-install-dismissed') === '1'
    } catch (error) {
      console.warn('Unable to read install prompt preference', error)
      return false
    }
  })
  const [appInstalled, setAppInstalled] = useState<boolean>(() => {
    if (typeof window === 'undefined') {
      return false
    }
    try {
      const standaloneMedia = window.matchMedia?.('(display-mode: standalone)')
      const standaloneIOS = (window.navigator as unknown as { standalone?: boolean }).standalone
      return Boolean(standaloneMedia?.matches || standaloneIOS)
    } catch {
      return false
    }
  })
  const previousJobsRef = useRef<Job[]>(sanitizedInitialJobs)
  const suppressJobsQueueRef = useRef(false)
  const previousPolicyRef = useRef<Policy>(sanitizedDefaultPolicy)
  const suppressPolicyQueueRef = useRef(false)

  const [scheduleForm, setScheduleForm] = useState<JobFormState>(() =>
    createEmptyForm({ date: activeDate }),
  )
  const [scheduleError, setScheduleError] = useState<string | null>(null)
  const [scheduleNotice, setScheduleNotice] = useState<string | null>(null)

  const [quickAddForm, setQuickAddForm] = useState<JobFormState>(() =>
    createEmptyForm({ date: activeDate }),
  )
  const [quickError, setQuickError] = useState<string | null>(null)
  const [quickNotice, setQuickNotice] = useState<string | null>(null)

  const [clients, setClients] = useState<Client[]>([])
  const [clientsError, setClientsError] = useState<string | null>(null)
  const [clientsLoading, setClientsLoading] = useState(false)
  const [clientSearch, setClientSearch] = useState('')
  const [clientPage, setClientPage] = useState(1)
  const [activeJobId, setActiveJobId] = useState<number | null>(null)
  const jobMetaCacheRef = useRef<Map<number, JobMeta>>(new Map())
  const [jobMetaDraft, setJobMetaDraft] = useState<JobMeta>(() =>
    createDefaultJobMeta(),
  )
  const defaultMaterialInputs = useMemo(
    () => toMaterialsInputState(createDefaultJobMeta().materials),
    [],
  )
  const [materialInputs, setMaterialInputs] = useState<MaterialsInputState>(
    defaultMaterialInputs,
  )
  const materialInputsRef = useRef<MaterialsInputState>(defaultMaterialInputs)
  const [metaDirty, setMetaDirty] = useState(false)
  const [metaSaving, setMetaSaving] = useState(false)
  const [metaStatusMessage, setMetaStatusMessage] = useState<string | null>(null)
  const [metaSavedAt, setMetaSavedAt] = useState<number | null>(null)
  const [crewNotesSaving, setCrewNotesSaving] = useState(false)
  const previousJobIdRef = useRef<number | null>(null)
  const notesPrevValueRef = useRef<string | undefined>(undefined)
  const crewNotesAutoSaveTimeoutRef = useRef<number | null>(null)

  const [mediaItems, setMediaItems] = useState<JobMedia[]>([])
  const [mediaLoading, setMediaLoading] = useState(false)
  const [mediaError, setMediaError] = useState<string | null>(null)
  const [lightboxIndex, setLightboxIndex] = useState<number | null>(null)
  const [mediaSyncing, setMediaSyncing] = useState(false)

  const [copyStatus, setCopyStatus] = useState<string | null>(null)
  const copyStatusTimeoutRef = useRef<number | null>(null)

  const quickAddButtonRef = useRef<HTMLButtonElement>(null)
  const quickAddSectionRef = useRef<HTMLDivElement>(null)
  const clientFileInputRef = useRef<HTMLInputElement>(null)
  const adminImportInputRef = useRef<HTMLInputElement>(null)

  const handleDismissInstall = useCallback(() => {
    setInstallDismissed(true)
    setInstallPromptEvent(null)
    if (typeof window !== 'undefined') {
      try {
        window.localStorage.setItem('sonl-install-dismissed', '1')
      } catch {
        /* noop */
      }
    }
  }, [])

  const handleInstallClick = useCallback(async () => {
    if (!installPromptEvent) {
      return
    }
    try {
      await installPromptEvent.prompt()
      const choice = await installPromptEvent.userChoice
      if (choice.outcome === 'accepted') {
        setAppInstalled(true)
      }
    } catch (error) {
      console.warn('Install prompt failed', error)
    } finally {
      handleDismissInstall()
    }
  }, [handleDismissInstall, installPromptEvent])

  useEffect(() => {
    if (typeof window === 'undefined') {
      return
    }

    const mediaQuery = window.matchMedia?.('(display-mode: standalone)')

    const updateInstalled = () => {
      try {
        const standalone = Boolean(mediaQuery?.matches)
          || Boolean((window.navigator as unknown as { standalone?: boolean }).standalone)
        if (standalone) {
          setAppInstalled(true)
          handleDismissInstall()
        }
      } catch {
        /* noop */
      }
    }

    const handleBeforeInstall = (event: Event) => {
      event.preventDefault()
      if (installDismissed) {
        return
      }
      setInstallPromptEvent(event as BeforeInstallPromptEvent)
    }

    const handleAppInstalled = () => {
      setAppInstalled(true)
      handleDismissInstall()
    }

    updateInstalled()
    mediaQuery?.addEventListener?.('change', updateInstalled)
    window.addEventListener('beforeinstallprompt', handleBeforeInstall as EventListener)
    window.addEventListener('appinstalled', handleAppInstalled)

    return () => {
      mediaQuery?.removeEventListener?.('change', updateInstalled)
      window.removeEventListener('beforeinstallprompt', handleBeforeInstall as EventListener)
      window.removeEventListener('appinstalled', handleAppInstalled)
    }
  }, [handleDismissInstall, installDismissed])

  useEffect(() => {
    setView('route')
    setBoardTab('clients')
  }, [user.name])

  const lastSyncLabel = useMemo(() => formatRelativeTimestamp(syncStatus.lastSyncedAt), [syncStatus.lastSyncedAt])
  const showInstallCta = !appInstalled && Boolean(installPromptEvent) && !installDismissed
  const showInstallHint = !appInstalled && !installPromptEvent && !installDismissed

  useEffect(() => {
    materialInputsRef.current = materialInputs
  }, [materialInputs])

  useEffect(() => {
    updateConnectivity(typeof navigator === 'undefined' ? true : navigator.onLine)
    if (typeof window === 'undefined') {
      return
    }
    const handleOnline = () => {
      updateConnectivity(true)
      void processPendingQueue()
    }
    const handleOffline = () => {
      updateConnectivity(false)
    }
    window.addEventListener('online', handleOnline)
    window.addEventListener('offline', handleOffline)
    return () => {
      window.removeEventListener('online', handleOnline)
      window.removeEventListener('offline', handleOffline)
    }
  }, [])

  useEffect(() => {
    let cancelled = false
    const fallbackSnapshot = {
      jobs: sanitizedInitialJobs,
      policy: sanitizedDefaultPolicy,
      activeDate: initialActiveDate,
      user: null,
    }

    const hydrate = async () => {
      try {
        const result = await bootstrapAppData(fallbackSnapshot)
        if (cancelled) {
          return
        }
        const nextJobs = sanitizeJobs(result.snapshot.jobs, sanitizedInitialJobs)
        const nextPolicy = sanitizePolicy(result.snapshot.policy, sanitizedDefaultPolicy)
        const nextActiveDate = sanitizeActiveDate(
          result.snapshot.activeDate,
          nextJobs[0]?.date ?? initialActiveDate,
        )
        previousJobsRef.current = nextJobs
        suppressJobsQueueRef.current = true
        previousPolicyRef.current = nextPolicy
        suppressPolicyQueueRef.current = true
        setJobs(nextJobs)
        setPolicy(nextPolicy)
        setActiveDate(nextActiveDate)
        setStorageSource(result.source)
        setDexieAvailable(result.dexieAvailable)
        setStorageReady(true)
      } catch (error) {
        console.error('Failed to hydrate app data', error)
        if (!cancelled) {
          setStorageError('Offline data unavailable — running in memory only.')
          setStorageReady(true)
        }
      }
    }

    void hydrate()

    return () => {
      cancelled = true
    }
  }, [initialActiveDate, sanitizedDefaultPolicy, sanitizedInitialJobs])

  useEffect(() => {
    if (!storageReady || !syncEnabled) {
      return
    }
    const unsubscribe = subscribeFirestore({
      onJobs: (incomingJobs) => {
        const sanitized = sortJobs(sanitizeJobs(incomingJobs, []))
        suppressJobsQueueRef.current = true
        previousJobsRef.current = sanitized
        setJobs(sanitized)
      },
      onPolicy: (incomingPolicy) => {
        suppressPolicyQueueRef.current = true
        previousPolicyRef.current = incomingPolicy
        setPolicy(incomingPolicy)
      },
    })
    return unsubscribe
  }, [storageReady, syncEnabled])

  const blockedClientSummary = useMemo(() => {
    const normalized = policy.blockedClients
      .map((name) => name.trim())
      .filter(Boolean)
    return normalized.length > 0 ? normalized.join(', ') : 'None'
  }, [policy.blockedClients])

  const jobsPerDayLabel = policy.maxJobsPerDay === 1 ? 'job' : 'jobs'

  useEffect(() => {
    if (scheduleForm.date) {
      setActiveDate(scheduleForm.date)
    }
  }, [scheduleForm.date])

  useEffect(() => {
    setClientPage(1)
  }, [clientSearch, clients.length])

  useEffect(() => {
    if (!storageReady) {
      return
    }
    setScheduleForm((prev) =>
      prev.date === activeDate ? prev : { ...prev, date: activeDate },
    )
    setQuickAddForm((prev) =>
      prev.date === activeDate ? prev : { ...prev, date: activeDate },
    )
  }, [activeDate, storageReady])

  useEffect(() => {
    if (!storageReady) {
      return
    }
    const timeout = window.setTimeout(() => {
      void (async () => {
        try {
          await persistJobs(jobs)
          setStorageError(null)
        } catch (error) {
          console.error('Failed to persist jobs', error)
          setStorageError('Unable to sync jobs to offline cache.')
        }
      })()
    }, 250)

    return () => window.clearTimeout(timeout)
  }, [jobs, storageReady])

  useEffect(() => {
    const online = typeof navigator === 'undefined' ? true : navigator.onLine
    if (!storageReady || !syncEnabled || !online) {
      return
    }
    void processPendingQueue()
  }, [storageReady, syncEnabled])

  useEffect(() => {
    if (!storageReady || !syncEnabled) {
      previousJobsRef.current = jobs
      return
    }
    if (suppressJobsQueueRef.current) {
      suppressJobsQueueRef.current = false
      previousJobsRef.current = jobs
      return
    }
    const prev = previousJobsRef.current
    previousJobsRef.current = jobs

    const prevMap = new Map<number, Job>()
    prev.forEach((job) => {
      prevMap.set(job.id, job)
    })

    const ops: PendingOpPayload[] = []
    for (const job of jobs) {
      const previous = prevMap.get(job.id)
      if (!previous) {
        ops.push({ type: 'job.add', job })
      } else if (!areJobsEqual(previous, job)) {
        ops.push({ type: 'job.update', job })
      }
      prevMap.delete(job.id)
    }

    for (const removed of prevMap.values()) {
      ops.push({ type: 'job.delete', jobId: removed.id })
    }

    if (ops.length > 0) {
      void (async () => {
        for (const op of ops) {
          await enqueueSyncOp(op)
        }
      })()
    }
  }, [jobs, storageReady, syncEnabled])

  useEffect(() => {
    if (!storageReady || !syncEnabled) {
      previousPolicyRef.current = policy
      return
    }
    if (suppressPolicyQueueRef.current) {
      suppressPolicyQueueRef.current = false
      previousPolicyRef.current = policy
      return
    }

    if (!arePoliciesEqual(previousPolicyRef.current, policy)) {
      previousPolicyRef.current = policy
      void enqueueSyncOp({ type: 'policy.update', policy })
    }
  }, [policy, storageReady, syncEnabled])

  useEffect(() => {
    if (!storageReady) {
      return
    }
    const timeout = window.setTimeout(() => {
      void (async () => {
        try {
          await persistPolicy(policy)
          setStorageError(null)
        } catch (error) {
          console.error('Failed to persist policy', error)
          setStorageError('Unable to sync policy to offline cache.')
        }
      })()
    }, 250)

    return () => window.clearTimeout(timeout)
  }, [policy, storageReady])

  useEffect(() => {
    if (!storageReady) {
      return
    }
    const timeout = window.setTimeout(() => {
      void (async () => {
        try {
          await persistActiveDate(activeDate)
          setStorageError(null)
        } catch (error) {
          console.error('Failed to persist active date', error)
          setStorageError('Unable to sync active date to offline cache.')
        }
      })()
    }, 250)

    return () => window.clearTimeout(timeout)
  }, [activeDate, storageReady])

  useEffect(() => {
    if (!storageReady) {
      return
    }
    void (async () => {
      try {
        await persistUser(user)
        setStorageError(null)
      } catch (error) {
        console.error('Failed to persist user state', error)
        setStorageError('Unable to sync crew login state to offline cache.')
      }
    })()
  }, [user, storageReady])

  const groupedJobs = useMemo(() => {
    const byDate = new Map<string, Job[]>()
    for (const job of jobs) {
      const list = byDate.get(job.date) ?? []
      list.push(job)
      byDate.set(job.date, list)
    }

    return Array.from(byDate.entries()).sort(([dateA], [dateB]) =>
      dateA.localeCompare(dateB),
    )
  }, [jobs])

  const filteredClients = useMemo(() => {
    const term = clientSearch.trim().toLowerCase()
    if (!term) {
      return clients
    }

    return clients.filter((client) => {
      const haystack = [
        client.name,
        client.address,
        client.neighborhood,
        client.zip,
        String(client.houseTier ?? ''),
        String(client.rehangPrice ?? ''),
      ]
        .join(' ')
        .toLowerCase()

      return haystack.includes(term)
    })
  }, [clientSearch, clients])

  const pageSize = 10
  const totalPages = Math.max(1, Math.ceil(filteredClients.length / pageSize))
  const currentPage = Math.min(clientPage, totalPages)
  const paginatedClients = filteredClients.slice(
    (currentPage - 1) * pageSize,
    currentPage * pageSize,
  )

  const getCachedMeta = useCallback(
    (jobId: number): JobMeta => {
      const cached = jobMetaCacheRef.current.get(jobId)
      if (cached) {
        return cached
      }

      const meta = loadMeta(String(jobId))
      jobMetaCacheRef.current.set(jobId, meta)
      return meta
    },
    [],
  )

  const persistMetaForJob = useCallback(
    (jobId: number, meta: JobMeta, options?: { silent?: boolean }) => {
      saveMeta(String(jobId), meta)
      jobMetaCacheRef.current.set(jobId, meta)
      notesPrevValueRef.current = meta.crewNotes
      setMetaDirty(false)
      setMetaSavedAt(Date.now())
      if (options?.silent) {
        return
      }

      const timestamp = new Date().toLocaleTimeString([], {
        hour: '2-digit',
        minute: '2-digit',
      })
      setMetaStatusMessage(`Saved at ${timestamp}`)
    },
    [],
  )

  const activeDayJobs = useMemo(
    () => jobs.filter((job) => job.date === activeDate),
    [jobs, activeDate],
  )

  useEffect(() => {
    if (activeDayJobs.length === 0) {
      setActiveJobId(null)
      return
    }

    setActiveJobId((current) => {
      if (current && activeDayJobs.some((job) => job.id === current)) {
        return current
      }
      return activeDayJobs[0]?.id ?? null
    })
  }, [activeDayJobs])

  const activeJob = useMemo(() => {
    if (!activeJobId) {
      return null
    }

    return jobs.find((job) => job.id === activeJobId) ?? null
  }, [jobs, activeJobId])

  const plannedHoursForActiveDay = useMemo(() => {
    return activeDayJobs.reduce(
      (total, job) => total + getPlannedHoursForJob(job),
      0,
    )
  }, [activeDayJobs])

  const plannedHoursPercent = Math.min(
    100,
    HOURS_PER_DAY_LIMIT > 0
      ? (plannedHoursForActiveDay / HOURS_PER_DAY_LIMIT) * 100
      : 0,
  )

  const dayOverCapacity = plannedHoursForActiveDay > HOURS_PER_DAY_LIMIT

  const unsyncedMediaCount = useMemo(
    () => mediaItems.filter((item) => item.status !== 'synced').length,
    [mediaItems],
  )

  const needsMigration = cloudEnabled && unsyncedMediaCount > 0

  useEffect(() => {
    if (
      lightboxIndex !== null &&
      (lightboxIndex < 0 || lightboxIndex >= mediaItems.length)
    ) {
      setLightboxIndex(null)
    }
  }, [lightboxIndex, mediaItems.length])

  const currentLightboxItem =
    lightboxIndex !== null && mediaItems[lightboxIndex]
      ? mediaItems[lightboxIndex]
      : null

  const currentLightboxPreview = currentLightboxItem
    ? currentLightboxItem.previewUrl ?? currentLightboxItem.remoteUrl ?? currentLightboxItem.localUrl ?? ''
    : ''
  const currentLightboxIsImage = Boolean(currentLightboxItem?.type?.startsWith('image/'))

  const openLightbox = useCallback((index: number) => {
    setLightboxIndex(index)
  }, [])

  const closeLightbox = useCallback(() => {
    setLightboxIndex(null)
  }, [])

  const showNextLightbox = useCallback(() => {
    setLightboxIndex((current) => {
      if (current === null || mediaItems.length === 0) {
        return current
      }
      return (current + 1) % mediaItems.length
    })
  }, [mediaItems])

  const showPrevLightbox = useCallback(() => {
    setLightboxIndex((current) => {
      if (current === null || mediaItems.length === 0) {
        return current
      }
      return (current - 1 + mediaItems.length) % mediaItems.length
    })
  }, [mediaItems])

  const handleMetaSaveClick = useCallback(() => {
    if (!activeJob) {
      return
    }
    setMetaSaving(true)
    persistMetaForJob(activeJob.id, jobMetaDraft)
    setMetaSaving(false)
  }, [activeJob, cloudEnabled, jobMetaDraft, persistMetaForJob])

  const handleStatusChange = useCallback(
    (status: Exclude<JobMeta['status'], undefined>) => {
      if (!activeJob) {
        return
      }

      const finishedAt =
        status === 'Done'
          ? Date.now()
          : status === 'In progress'
            ? null
            : null

      const nextMeta: JobMeta = {
        ...jobMetaDraft,
        status,
        finishedAt,
      }

      setJobMetaDraft(nextMeta)
      persistMetaForJob(activeJob.id, nextMeta)
    },
    [activeJob, jobMetaDraft, persistMetaForJob],
  )

  const handleStartJob = useCallback(() => {
    if (!activeJob) {
      return
    }

    const nextMeta: JobMeta = {
      ...jobMetaDraft,
      status: 'In progress',
      finishedAt: null,
    }
    setJobMetaDraft(nextMeta)
    persistMetaForJob(activeJob.id, nextMeta)
  }, [activeJob, jobMetaDraft, persistMetaForJob])

  const handleStopJob = useCallback(() => {
    if (!activeJob) {
      return
    }
    if (
      !window.confirm(
        'Wrap this job? Marking done will notify the crews the work is finished.',
      )
    ) {
      return
    }

    const nextMeta: JobMeta = {
      ...jobMetaDraft,
      status: 'Done',
      finishedAt: Date.now(),
    }
    setJobMetaDraft(nextMeta)
    persistMetaForJob(activeJob.id, nextMeta)
  }, [activeJob, jobMetaDraft, persistMetaForJob])

  const handleMaterialInputChange = useCallback(
    (key: MaterialKey) => (event: ChangeEvent<HTMLInputElement>) => {
      const value = event.target.value
      setMaterialInputs((prev) => {
        if (prev[key] === value) {
          return prev
        }
        return { ...prev, [key]: value }
      })
    },
    [],
  )

  const handleMaterialInputBlur = useCallback(
    (key: MaterialKey) => () => {
      const { integer } = MATERIAL_FIELD_MAP[key]
      const raw = materialInputsRef.current[key]
      const sanitized = parseMaterialInput(raw, integer)
      const formatted = formatMaterialNumber(sanitized, integer)

      setMaterialInputs((prev) => {
        if (prev[key] === formatted) {
          return prev
        }
        return { ...prev, [key]: formatted }
      })

      setJobMetaDraft((prev) => {
        const currentMaterials = prev.materials
        if (currentMaterials[key] === sanitized) {
          return prev
        }
        setMetaDirty(true)
        return {
          ...prev,
          materials: {
            ...currentMaterials,
            [key]: sanitized,
          },
        }
      })
    },
    [],
  )

  const handleMetaTextChange = useCallback(
    (key: Extract<
      keyof JobMeta,
      'colorPattern' | 'powerNotes' | 'hazards' | 'gateCode' | 'contactPhone'
    >) => {
      return (event: ChangeEvent<HTMLInputElement>) => {
        const rawValue = event.target.value
        const trimmed = rawValue.trim()
        setJobMetaDraft((prev) => {
          setMetaDirty(true)
          return {
            ...prev,
            [key]: trimmed ? rawValue : undefined,
          }
        })
      }
    },
    [],
  )

  const handleRoofTypeChange = useCallback(
    (event: ChangeEvent<HTMLSelectElement>) => {
      const value = event.target.value
      setJobMetaDraft((prev) => {
        const nextValue = value ? (value as JobMeta['roofType']) : undefined
        if (prev.roofType === nextValue) {
          return prev
        }
        setMetaDirty(true)
        return {
          ...prev,
          roofType: nextValue,
        }
      })
    },
    [],
  )

  const handleCrewNotesChange = useCallback(
    (event: ChangeEvent<HTMLTextAreaElement>) => {
      const value = event.target.value
      setJobMetaDraft((prev) => {
        if (prev.crewNotes === value) {
          return prev
        }
        setMetaDirty(true)
        return {
          ...prev,
          crewNotes: value,
        }
      })
    },
    [],
  )

  const handleMediaSelection = useCallback(
    async (fileList: FileList | null) => {
      if (!activeJob || !fileList || fileList.length === 0) {
        return
      }

      const jobIdKey = String(activeJob.id)
      const files = Array.from(fileList).filter(
        (file) => file.type.startsWith('image/') || file.type.startsWith('video/'),
      )

      if (files.length === 0) {
        return
      }

      setMediaLoading(true)
      setMediaError(null)

      try {
        const createdIds: string[] = []
        for (const file of files) {
          const id = await addLocalMedia(file, jobIdKey)
          createdIds.push(id)
          if (cloudEnabled) {
            await enqueueSyncOp({ type: 'media.upload', mediaId: id })
          }
        }

        if (cloudEnabled) {
          await syncRemoteMedia(jobIdKey).catch((error) => {
            console.warn('Unable to refresh media after upload', error)
          })
        }

        if (createdIds.length > 0) {
          const refreshed = await listMedia(jobIdKey)
          setMediaItems((prev) => {
            if (prev.length > 0) {
              revokeMediaUrls(prev)
            }
            return refreshed
          })
        }
        setMediaError(null)
      } catch (error) {
        setMediaError(
          error instanceof Error
            ? error.message
            : 'Unable to save media for this job.',
        )
      } finally {
        setMediaLoading(false)
      }
    },
    [activeJob, cloudEnabled],
  )

  const handleDeleteMedia = useCallback(
    async (id: string) => {
      if (!activeJob) {
        return
      }

      const jobIdKey = String(activeJob.id)
      setMediaLoading(true)
      try {
        await deleteMedia(id)
        if (cloudEnabled) {
          await syncRemoteMedia(jobIdKey).catch((error) => {
            console.warn('Unable to refresh media after deletion', error)
          })
        }
        const refreshed = await listMedia(jobIdKey)
        setMediaItems((prev) => {
          if (prev.length > 0) {
            revokeMediaUrls(prev)
          }
          return refreshed
        })
        setMediaError(null)
      } catch (error) {
        setMediaError(
          error instanceof Error
            ? error.message
            : 'Unable to delete media item.',
        )
      } finally {
        setMediaLoading(false)
      }
    },
    [activeJob, cloudEnabled],
  )

  const handleSyncMedia = useCallback(async () => {
    if (!activeJob || !cloudEnabled) {
      return
    }

    const jobIdKey = String(activeJob.id)
    setMediaSyncing(true)
    setMediaLoading(true)
    setMediaError(null)

    try {
      await syncNow()
      await syncRemoteMedia(jobIdKey)
      const refreshed = await listMedia(jobIdKey)
      setMediaItems((prev) => {
        if (prev.length > 0) {
          revokeMediaUrls(prev)
        }
        return refreshed
      })
    } catch (error) {
      setMediaError(
        error instanceof Error
          ? error.message
          : 'Unable to sync media. Please try again.',
      )
    } finally {
      setMediaSyncing(false)
      setMediaLoading(false)
    }
  }, [activeJob, cloudEnabled])

  const handleCopyAddress = useCallback(() => {
    if (!activeJob) {
      return
    }

    const parts = [
      activeJob.address,
      activeJob.neighborhood,
      activeJob.zip,
    ].filter(Boolean)
    const scheduleMessage = (message: string) => {
      setCopyStatus(message)
      if (copyStatusTimeoutRef.current !== null) {
        window.clearTimeout(copyStatusTimeoutRef.current)
      }
      copyStatusTimeoutRef.current = window.setTimeout(() => {
        setCopyStatus(null)
        copyStatusTimeoutRef.current = null
      }, 2000)
    }

    if (parts.length === 0) {
      scheduleMessage('No address on file')
      return
    }

    const text = parts.join(', ')

    const commitSuccess = () => {
      scheduleMessage('Address copied')
    }

    if (navigator.clipboard && typeof navigator.clipboard.writeText === 'function') {
      navigator.clipboard
        .writeText(text)
        .then(commitSuccess)
        .catch(() => {
          scheduleMessage('Copy failed')
        })
      return
    }

    const textarea = document.createElement('textarea')
    textarea.value = text
    textarea.style.position = 'fixed'
    textarea.style.opacity = '0'
    document.body.appendChild(textarea)
    textarea.select()
    try {
      const successful = document.execCommand('copy')
      if (successful) {
        commitSuccess()
      } else {
        scheduleMessage('Copy failed')
      }
    } catch (error) {
      console.error('Copy failed', error)
      scheduleMessage('Copy failed')
    } finally {
      document.body.removeChild(textarea)
    }
  }, [activeJob])

  useEffect(() => {
    if (crewNotesAutoSaveTimeoutRef.current !== null) {
      window.clearTimeout(crewNotesAutoSaveTimeoutRef.current)
      crewNotesAutoSaveTimeoutRef.current = null
    }

    if (!activeJob) {
      const resetMeta = createDefaultJobMeta()
      setJobMetaDraft(resetMeta)
      const resetInputs = toMaterialsInputState(resetMeta.materials)
      materialInputsRef.current = resetInputs
      setMaterialInputs(resetInputs)
      setMetaDirty(false)
      setMetaSaving(false)
      setMetaStatusMessage(null)
      setMetaSavedAt(null)
      setCrewNotesSaving(false)
      previousJobIdRef.current = null
      notesPrevValueRef.current = undefined
      setMediaItems((prev) => {
        if (prev.length > 0) {
          revokeMediaUrls(prev)
        }
        return []
      })
      setMediaError(null)
      setLightboxIndex(null)
      return
    }

    previousJobIdRef.current = activeJob.id
    const meta = loadMeta(String(activeJob.id))
    jobMetaCacheRef.current.set(activeJob.id, meta)
    setJobMetaDraft(meta)
    const nextInputs = toMaterialsInputState(meta.materials)
    materialInputsRef.current = nextInputs
    setMaterialInputs(nextInputs)
    setMetaDirty(false)
    setMetaSaving(false)
    setMetaStatusMessage(null)
    setMetaSavedAt(null)
    setCrewNotesSaving(false)
    notesPrevValueRef.current = meta.crewNotes
    setLightboxIndex(null)
    setMediaLoading(true)

    const jobIdKey = String(activeJob.id)
    let cancelled = false

    const loadMedia = async () => {
      try {
        if (cloudEnabled) {
          await syncRemoteMedia(jobIdKey).catch((error) => {
            console.warn('Failed to refresh remote media', error)
          })
        }
        const items = await listMedia(jobIdKey)
        if (cancelled) {
          return
        }
        setMediaItems((prev) => {
          if (prev.length > 0) {
            revokeMediaUrls(prev)
          }
          return items
        })
        setMediaError(null)
      } catch (error) {
        if (cancelled) {
          return
        }
        setMediaItems((prev) => {
          if (prev.length > 0) {
            revokeMediaUrls(prev)
          }
          return []
        })
        setMediaError(
          error instanceof Error
            ? error.message
            : 'Unable to load media for this job.',
        )
      } finally {
        if (!cancelled) {
          setMediaLoading(false)
        }
      }
    }

    void loadMedia()

    return () => {
      cancelled = true
    }
  }, [activeJob])

  useEffect(() => {
    if (!activeJob) {
      setCrewNotesSaving(false)
      return
    }

    if (previousJobIdRef.current !== activeJob.id) {
      previousJobIdRef.current = activeJob.id
      notesPrevValueRef.current = jobMetaDraft.crewNotes
      return
    }

    const currentNotes = jobMetaDraft.crewNotes ?? ''

    if ((notesPrevValueRef.current ?? '') === currentNotes) {
      return
    }

    if (crewNotesAutoSaveTimeoutRef.current !== null) {
      window.clearTimeout(crewNotesAutoSaveTimeoutRef.current)
    }

    setCrewNotesSaving(true)
    crewNotesAutoSaveTimeoutRef.current = window.setTimeout(() => {
      persistMetaForJob(activeJob.id, { ...jobMetaDraft, crewNotes: currentNotes }, { silent: true })
      setCrewNotesSaving(false)
      setMetaStatusMessage('Notes autosaved')
      notesPrevValueRef.current = currentNotes
      crewNotesAutoSaveTimeoutRef.current = null
    }, 800)

    return () => {
      if (crewNotesAutoSaveTimeoutRef.current !== null) {
        window.clearTimeout(crewNotesAutoSaveTimeoutRef.current)
        crewNotesAutoSaveTimeoutRef.current = null
      }
    }
  }, [activeJob, jobMetaDraft.crewNotes, persistMetaForJob])

  useEffect(() => {
    return () => {
      if (mediaItems.length > 0) {
        revokeMediaUrls(mediaItems)
      }
    }
  }, [mediaItems])

  useEffect(() => {
    return () => {
      if (copyStatusTimeoutRef.current !== null) {
        window.clearTimeout(copyStatusTimeoutRef.current)
      }
    }
  }, [])

  useEffect(() => {
    if (lightboxIndex === null) {
      if (typeof document !== 'undefined') {
        document.body.style.removeProperty('overflow')
      }
      return
    }

    if (typeof document === 'undefined') {
      return
    }

    const originalOverflow = document.body.style.overflow
    document.body.style.overflow = 'hidden'

    const handleKey = (event: KeyboardEvent) => {
      if (event.key === 'Escape') {
        event.preventDefault()
        closeLightbox()
      } else if (event.key === 'ArrowRight') {
        event.preventDefault()
        showNextLightbox()
      } else if (event.key === 'ArrowLeft') {
        event.preventDefault()
        showPrevLightbox()
      }
    }

    document.addEventListener('keydown', handleKey)

    return () => {
      document.body.style.overflow = originalOverflow
      document.removeEventListener('keydown', handleKey)
    }
  }, [lightboxIndex, closeLightbox, showNextLightbox, showPrevLightbox])
  const scheduleResetMessages = () => {
    setScheduleError(null)
    setScheduleNotice(null)
  }

  const quickResetMessages = () => {
    setQuickError(null)
    setQuickNotice(null)
  }

  const addJobToBoard = async (payload: JobCore): Promise<Job> => {
    const jobId = Date.now() + Math.floor(Math.random() * 1000)
    const job: Job = { id: jobId, ...payload }
    setJobs((prev) =>
      sortJobs([
        ...prev.filter((existing) => existing.id !== jobId),
        job,
      ]),
    )
    setActiveDate(payload.date)
    return job
  }

  const handleScheduleSubmit = async (
    event: FormEvent<HTMLFormElement>,
  ): Promise<void> => {
    event.preventDefault()
    scheduleResetMessages()

    const payload = toJobPayload(scheduleForm)
    const validationError = validateNewJob(payload, jobs, policy)
    if (validationError) {
      setScheduleError(validationError)
      return
    }

    try {
      const createdJob = await addJobToBoard(payload)
      if (payload.meta) {
        const normalizedMeta = normalizeJobMeta(payload.meta)
        saveMeta(String(createdJob.id), normalizedMeta)
        jobMetaCacheRef.current.set(createdJob.id, normalizedMeta)
      }
      setScheduleForm(createEmptyForm({ crew: scheduleForm.crew }))
      setScheduleNotice('Job added to the board.')
    } catch (error) {
      setScheduleError(
        error instanceof Error
          ? error.message
          : 'Unable to add the job right now. Please try again.',
      )
    }
  }

  const handleQuickAddMaterialChange = useCallback(
    (key: MaterialKey) => (event: ChangeEvent<HTMLInputElement>) => {
      const value = event.target.value
      setQuickAddForm((prev) => {
        if (prev.materials[key] === value) {
          return prev
        }
        return {
          ...prev,
          materials: {
            ...prev.materials,
            [key]: value,
          },
        }
      })
    },
    [],
  )

  const handleQuickAddMaterialBlur = useCallback(
    (key: MaterialKey) => () => {
      const { integer } = MATERIAL_FIELD_MAP[key]
      setQuickAddForm((prev) => {
        const raw = prev.materials[key]
        const sanitized = parseMaterialInput(raw, integer)
        const formatted = formatMaterialNumber(sanitized, integer)
        if (prev.materials[key] === formatted) {
          return prev
        }
        return {
          ...prev,
          materials: {
            ...prev.materials,
            [key]: formatted,
          },
        }
      })
    },
    [],
  )

  const handleQuickAddSubmit = async (
    event: FormEvent<HTMLFormElement>,
  ): Promise<void> => {
    event.preventDefault()
    quickResetMessages()

    const normalizedDate = quickAddForm.date || activeDate || todayIso
    const payload = toJobPayload({ ...quickAddForm, date: normalizedDate })
    const validationError = validateNewJob(payload, jobs, policy)
    if (validationError) {
      setQuickError(validationError)
      return
    }

    try {
      const createdJob = await addJobToBoard(payload)
      if (payload.meta) {
        const normalizedMeta = normalizeJobMeta(payload.meta)
        saveMeta(String(createdJob.id), normalizedMeta)
        jobMetaCacheRef.current.set(createdJob.id, normalizedMeta)
      }
      setQuickAddForm(
        createEmptyForm({ date: normalizedDate, crew: payload.crew }),
      )
      setQuickNotice('Job added to the board.')
    } catch (error) {
      setQuickError(
        error instanceof Error
          ? error.message
          : 'Unable to add the job right now. Please try again.',
      )
    }
  }

  const handleLoadRemoteClients = async () => {
    setClientsLoading(true)
    setClientsError(null)
    try {
      const loaded = await loadClientsFromPublic()
      setClients(loaded)
    } catch (error) {
      setClientsError(
        error instanceof Error
          ? error.message
          : 'Unable to fetch clients.csv. Place the file in public/clients.csv and try again.',
      )
    } finally {
      setClientsLoading(false)
    }
  }

  const handleLocalClientFile = async (
    event: ChangeEvent<HTMLInputElement>,
  ) => {
    const file = event.target.files?.[0]
    if (!file) {
      return
    }

    setClientsLoading(true)
    setClientsError(null)
    try {
      const loaded = await loadClientsFromFile(file)
      setClients(loaded)
    } catch (error) {
      setClientsError(
        error instanceof Error
          ? error.message
          : 'Unable to parse the selected CSV file.',
      )
    } finally {
      setClientsLoading(false)
      event.target.value = ''
    }
  }

  const handleClientPrefill = (client: Client) => {
    quickResetMessages()
    const fallbackDate = activeDate || todayIso

    setQuickAddForm((prev) => ({
      ...prev,
      date: fallbackDate,
      crew: quickCrewChoices.includes('Crew 1') ? 'Crew 1' : prev.crew,
      client: client.name,
      address: client.address,
      neighborhood: client.neighborhood,
      zip: client.zip,
      houseTier: client.houseTier ? String(client.houseTier) : '',
      rehangPrice: client.rehangPrice ? String(client.rehangPrice) : '',
      lifetimeSpend: client.lifetimeSpend
        ? String(client.lifetimeSpend)
        : '',
      vip: client.vip,
      scope: `Rehang service for ${client.name}`,
      notes: client.notes ?? '',
    }))

    setView('board')
    setBoardTab('admin')

    requestAnimationFrame(() => {
      quickAddSectionRef.current?.scrollIntoView({
        behavior: 'smooth',
        block: 'start',
      })
      setTimeout(() => quickAddButtonRef.current?.focus(), 250)
    })
  }

  const handleExportJson = () => {
    const blob = new Blob(
      [JSON.stringify({ jobs, policy }, null, 2)],
      { type: 'application/json' },
    )
    const filename = `sonl-crew-ops-${new Date()
      .toISOString()
      .slice(0, 10)}.json`
    triggerDownload(blob, filename)
  }

  const handleImportJson = async (event: ChangeEvent<HTMLInputElement>) => {
    const file = event.target.files?.[0]
    if (!file) {
      return
    }

    try {
      const text = await file.text()
      const parsed = JSON.parse(text) as {
        jobs?: unknown
        policy?: unknown
        activeDate?: unknown
      }

      if (
        !window.confirm(
          'Replace the current jobs and policy with the imported data?',
        )
      ) {
        return
      }

      const importedJobs = sanitizeJobs(parsed.jobs ?? [], [])
      if (
        Array.isArray(parsed.jobs) &&
        parsed.jobs.length > 0 &&
        importedJobs.length === 0
      ) {
        throw new Error('No valid jobs were found in the imported file.')
      }

      const importedPolicy = sanitizePolicy(
        parsed.policy ?? defaultPolicy,
        defaultPolicy,
      )

      setJobs(sortJobs(importedJobs))
      setPolicy(importedPolicy)

      const nextActive = sanitizeActiveDate(
        parsed.activeDate ?? importedJobs[0]?.date ?? '',
        importedJobs[0]?.date ?? initialActiveDate,
      )
      setActiveDate(nextActive)
      setScheduleForm((prev) => ({ ...prev, date: nextActive }))
      setQuickAddForm((prev) => ({ ...prev, date: nextActive }))

      setQuickNotice('Imported schedule data.')
      setQuickError(null)
      setScheduleError(null)
      setScheduleNotice(null)
    } catch (error) {
      console.error('Import failed', error)
      setQuickError(
        'Unable to import schedule data. Please verify the JSON structure.',
      )
    } finally {
      event.target.value = ''
    }
  }

  const handleExportCsv = () => {
    const header = [
      'Date',
      'Crew',
      'Client',
      'Address',
      'Neighborhood',
      'Zip',
      'Tier',
      'Rehang Price',
      'Notes',
      'VIP',
      'Both Crews',
    ]

    const rows = jobs.map((job) => [
      job.date,
      job.crew,
      job.client,
      job.address ?? '',
      job.neighborhood ?? '',
      job.zip ?? '',
      job.houseTier ?? '',
      job.rehangPrice ?? '',
      job.notes ?? '',
      job.vip ? 'true' : 'false',
      job.crew === 'Both Crews' ? 'true' : 'false',
    ])

    const csv = [header, ...rows]
      .map((row) => row.map(csvEscape).join(','))
      .join('\n')

    const blob = new Blob([csv], {
      type: 'text/csv;charset=utf-8;',
    })
    const filename = `sonl-crew-ops-${new Date()
      .toISOString()
      .slice(0, 10)}.csv`
    triggerDownload(blob, filename)
  }

  const stripesStyleElement = <style>{stripesStyles}</style>
  const routeProgress = useMemo(() => {
    const maxJobs = policy.maxJobsPerDay || defaultPolicy.maxJobsPerDay
    if (!maxJobs || maxJobs <= 0) {
      return 0
    }
    const todaysJobs = jobs.filter((job) => job.date === activeDate)
    return Math.min(1, todaysJobs.length / maxJobs)
  }, [jobs, activeDate, policy.maxJobsPerDay])
  const unreadKudosCount = useMemo(() => {
    return SAMPLE_KUDOS.reduce((count, entry) => {
      const timestamp = new Date(entry.timestamp).getTime()
      if (Number.isNaN(timestamp)) {
        return count
      }
      if (Date.now() - timestamp < 1000 * 60 * 60 * 24 * 3) {
        return count + 1
      }
      return count
    }, 0)
  }, [])
  const handleViewSelect = useCallback(
    (next: View) => {
      setView(next)
      if (next === 'board') {
        setBoardTab('clients')
      }
    },
    [setBoardTab, setView],
  )

  return (
    <>
      <LayerHost />
      <div className="min-h-screen w-full bg-gradient-to-br from-slate-950 via-slate-900 to-slate-950 text-slate-100">
        {stripesStyleElement}
        <div
          aria-hidden
          className="pointer-events-none fixed inset-x-0 top-0 z-20 h-32 bg-gradient-to-b from-slate-950/90 via-slate-950/40 to-transparent"
        />

        <main
          className="relative z-10 pt-16 pb-32 sm:pb-36"
          style={{ paddingBottom: 'calc(120px + env(safe-area-inset-bottom, 0px))' }}
        >
          <div className="mx-auto w-full max-w-7xl px-4">
            <div className="space-y-6">
              {storageError && (
                <div className="rounded-2xl border border-rose-500/40 bg-rose-500/10 px-4 py-3 text-sm text-rose-100">
                  {storageError}
                </div>
              )}
              <motion.div
                initial={{ opacity: 0, y: -12 }}
                animate={{ opacity: 1, y: 0 }}
                transition={{ duration: 0.3 }}
                className="flex flex-col gap-4 rounded-3xl border border-amber-400/20 bg-slate-950/50 p-5 shadow-[0_18px_55px_rgba(7,10,20,0.55)] backdrop-blur-xl md:flex-row md:items-center md:justify-between"
              >
                <div className="flex items-center gap-3">
                  <span className="inline-flex items-center rounded-full border border-amber-400/30 bg-amber-500/15 px-3 py-1 text-[11px] font-semibold uppercase tracking-[0.35em] text-amber-200">
                    SONL
                  </span>
                  <div>
                    <p className="text-sm font-semibold text-white">{user.name}</p>
                    <p className="text-xs text-amber-200/80">
                      {user.role === 'admin' ? 'Admin access' : 'Crew access'}
                    </p>
                  </div>
                </div>
                <div className="text-xs text-slate-300 md:text-right space-y-2">
                  <div className="space-y-1">
                    <p>
                    Guardrails live: {policy.maxJobsPerDay} {jobsPerDayLabel} max · Both Crews stays exclusive
                    </p>
                    <p className="text-[11px] uppercase tracking-[0.2em] text-slate-400">
                      Offline cache · {dexieAvailable ? 'IndexedDB ready' : 'Memory only'} ·{' '}
                      {STORAGE_SOURCE_LABEL[storageSource]}
                    </p>
                    <p className="text-[11px] uppercase tracking-[0.2em] text-slate-500">
                      Sync {syncStatus.status}
                      {syncStatus.queued > 0 ? ` · ${syncStatus.queued} queued` : ''}
                      {syncStatus.lastError ? ' · error' : ''}
                    </p>
                    <p className="text-[11px] text-slate-300/80">Last sync: {lastSyncLabel}</p>
                    {syncStatus.lastError && (
                      <p className="text-[11px] text-rose-300">Sync issue: {syncStatus.lastError}</p>
                    )}
                  </div>
                  {showInstallCta && (
                    <div className="flex items-center justify-end gap-2">
                      <Button
                        className="bg-amber-500 px-3 py-1.5 text-xs font-semibold text-slate-900 hover:bg-amber-400"
                        onClick={handleInstallClick}
                      >
                        Install App
                      </Button>
                      <button
                        type="button"
                        onClick={handleDismissInstall}
                        className="text-[11px] text-slate-400 hover:text-slate-200"
                      >
                        Not now
                      </button>
                    </div>
                  )}
                  {!showInstallCta && showInstallHint && (
                    <p className="text-[11px] text-slate-400">
                      Tip: Add to Home Screen from your browser menu for the full experience.
                    </p>
                  )}
                </div>
              </motion.div>

              {view === 'route' && (
        <motion.div
          variants={fadeInVariants}
          initial="hidden"
          animate="visible"
          transition={{ duration: 0.3 }}
          className="space-y-6"
        >
          <div className="grid gap-6 lg:grid-cols-[400px,1fr]">
            <Card className={`rounded-2xl ${THEME.panel}`}>
              <CardHeader>
                <CardTitle className="text-xl font-semibold text-white">Schedule a job</CardTitle>
                <CardDescription className={THEME.subtext}>
                  Keep the crews balanced and mind the December shutdown.
                </CardDescription>
              </CardHeader>
              <CardContent>
                <form className="flex flex-col gap-4" onSubmit={handleScheduleSubmit}>
                  <label className="flex flex-col gap-2 text-sm font-medium text-slate-200">
                    Job date
                    <Input
                      type="date"
                      value={scheduleForm.date}
                      onChange={(event) =>
                        setScheduleForm((prev) => ({
                          ...prev,
                          date: event.target.value,
                        }))
                      }
                    />
                  </label>

                  <label className="flex flex-col gap-2 text-sm font-medium text-slate-200">
                    Crew assignment
                    <select
                      className="h-10 w-full rounded-md border border-slate-800 bg-slate-950/60 px-3 text-sm text-slate-100 shadow-inner shadow-slate-950/40 transition focus-visible:border-amber-500 focus-visible:outline-none focus-visible:ring-2 focus-visible:ring-amber-500/60"
                      value={scheduleForm.crew}
                      onChange={(event) =>
                        setScheduleForm((prev) => ({
                          ...prev,
                          crew: event.target.value as CrewOption,
                        }))
                      }
                    >
                      {crewOptions.map((option) => (
                        <option key={option} value={option}>
                          {option}
                        </option>
                      ))}
                    </select>
                  </label>

                  <label className="flex flex-col gap-2 text-sm font-medium text-slate-200">
                    Client
                    <Input
                      placeholder="Company or contact"
                      value={scheduleForm.client}
                      onChange={(event) =>
                        setScheduleForm((prev) => ({
                          ...prev,
                          client: event.target.value,
                        }))
                      }
                    />
                  </label>

                  <label className="flex flex-col gap-2 text-sm font-medium text-slate-200">
                    Scope
                    <Textarea
                      placeholder="Work summary for the crew"
                      value={scheduleForm.scope}
                      onChange={(event) =>
                        setScheduleForm((prev) => ({
                          ...prev,
                          scope: event.target.value,
                        }))
                      }
                    />
                  </label>

                  <label className="flex flex-col gap-2 text-sm font-medium text-slate-200">
                    Notes (optional)
                    <Textarea
                      rows={3}
                      placeholder="Site notes, staging info, or equipment needs"
                      value={scheduleForm.notes}
                      onChange={(event) =>
                        setScheduleForm((prev) => ({
                          ...prev,
                          notes: event.target.value,
                        }))
                      }
                    />
                  </label>

                  {scheduleError && (
                    <p className="rounded-md border border-rose-900/60 bg-rose-900/20 px-3 py-2 text-sm text-rose-200">
                      {scheduleError}
                    </p>
                  )}

                  {scheduleNotice && (
                    <p className="rounded-md border border-amber-900/50 bg-amber-900/15 px-3 py-2 text-sm text-amber-200">
                      {scheduleNotice}
                    </p>
                  )}

                  <Button type="submit" className={`${THEME.cta} h-11 rounded-full text-sm font-semibold`}>
                    Schedule job
                  </Button>
                </form>
              </CardContent>
              <CardFooter className={`text-xs ${THEME.subtext}`}>
                Active date: {activeDate || 'Not set'} · Suspended: {blockedClientSummary}
              </CardFooter>
            </Card>

            <div className="space-y-6">
              <motion.div
                key={activeJob?.id ?? 'empty'}
                initial={{ opacity: 0, y: 16 }}
                animate={{ opacity: 1, y: 0 }}
                transition={{ duration: 0.35, ease: 'easeOut' }}
                className="rounded-3xl border border-slate-800/60 bg-slate-950/30 p-6 shadow-inner shadow-slate-950/40"
              >
                <div className="grid gap-6 xl:grid-cols-[1.05fr,0.95fr]">
                  <Card className={`rounded-2xl ${THEME.panel}`}>
                    <CardHeader className="space-y-4">
                      <div className="flex flex-wrap items-start justify-between gap-4">
                        <div className="space-y-2">
                          <div className="flex items-center gap-2 text-xs font-semibold uppercase tracking-wide text-amber-300">
                            <span>{activeJob?.crew ?? 'Select a job'}</span>
                            {activeJob && (
                              <span className="rounded-full bg-amber-500/20 px-2 py-0.5 text-[10px] text-amber-200">
                                {activeJob.date}
                              </span>
                            )}
                          </div>
                          <h3 className="text-2xl font-semibold text-white">
                            {activeJob?.client ?? 'No job selected'}
                          </h3>
                          {activeJob?.address && (
                            <p className={`text-sm ${THEME.subtext}`}>
                              {activeJob.address}
                              {activeJob.neighborhood ? ` · ${activeJob.neighborhood}` : ''}
                              {activeJob.zip ? ` · ${activeJob.zip}` : ''}
                            </p>
                          )}
                          {jobMetaDraft.contactPhone && (
                            <a
                              href={`tel:${jobMetaDraft.contactPhone.replace(/[^+\d]/g, '')}`}
                              className="inline-flex items-center gap-2 text-sm text-amber-200 transition hover:text-amber-100"
                            >
                              <span aria-hidden>📞</span>
                              <span>{jobMetaDraft.contactPhone}</span>
                            </a>
                          )}
                        </div>
                        <div className="flex flex-col items-end gap-3">
                          <StatusBadge status={jobMetaDraft.status} variant="xl" />
                          <div className="flex items-center gap-2">
                            <Button
                              type="button"
                              className="h-9 rounded-full bg-amber-500 px-4 text-sm font-semibold text-slate-900 hover:bg-amber-400 disabled:opacity-60"
                              onClick={handleStartJob}
                              disabled={
                                jobMetaDraft.status === 'In progress' ||
                                jobMetaDraft.status === 'Done'
                              }
                            >
                              Start
                            </Button>
                            <Button
                              type="button"
                              className="h-9 rounded-full border border-slate-700 bg-slate-800 px-4 text-sm font-semibold text-slate-100 hover:bg-slate-700 disabled:opacity-60"
                              onClick={handleStopJob}
                              disabled={jobMetaDraft.status === 'Done'}
                            >
                              Wrap
                            </Button>
                          </div>
                        </div>
                      </div>
                    </CardHeader>
                    <CardContent className="space-y-6">
                      <div className="rounded-xl border border-slate-800 bg-slate-900/50 p-4">
                        <p className="text-xs font-semibold uppercase tracking-wide text-slate-400">
                          Scope
                        </p>
                        <p className="mt-1 text-sm text-slate-200">{activeJob?.scope ?? 'Select a job to review scope.'}</p>
                        {activeJob?.notes && (
                          <p className="mt-2 text-xs text-slate-400">{activeJob.notes}</p>
                        )}
                      </div>

                      <div className="grid gap-4 md:grid-cols-2">
                        <label className="flex flex-col gap-2 text-xs font-semibold uppercase tracking-wide text-slate-400">
                          Roof type
                          <select
                            className="h-10 w-full rounded-md border border-slate-800 bg-slate-950/60 px-3 text-sm text-slate-100 shadow-inner shadow-slate-950/40 transition focus-visible:border-amber-500 focus-visible:outline-none focus-visible:ring-2 focus-visible:ring-amber-500/60"
                            value={jobMetaDraft.roofType ?? ''}
                            onChange={handleRoofTypeChange}
                          >
                            <option value="">Select</option>
                            {roofTypeOptions.map((option) => (
                              <option key={option} value={option}>
                                {titleCase(option)}
                              </option>
                            ))}
                          </select>
                        </label>
                      </div>

                      <div className="grid gap-4 md:grid-cols-2">
                        <label className="flex flex-col gap-2 text-xs font-semibold uppercase tracking-wide text-slate-400">
                          Color pattern
                          <Input
                            placeholder="W-R-W-R"
                            value={jobMetaDraft.colorPattern ?? ''}
                            onChange={handleMetaTextChange('colorPattern')}
                          />
                        </label>
                        <label className="flex flex-col gap-2 text-xs font-semibold uppercase tracking-wide text-slate-400">
                          Power notes
                          <Input
                            placeholder="GFCI left of garage"
                            value={jobMetaDraft.powerNotes ?? ''}
                            onChange={handleMetaTextChange('powerNotes')}
                          />
                        </label>
                        <label className="flex flex-col gap-2 text-xs font-semibold uppercase tracking-wide text-slate-400">
                          Hazards
                          <Input
                            placeholder="Dogs, icy walk"
                            value={jobMetaDraft.hazards ?? ''}
                            onChange={handleMetaTextChange('hazards')}
                          />
                        </label>
                        <label className="flex flex-col gap-2 text-xs font-semibold uppercase tracking-wide text-slate-400">
                          Gate code
                          <Input
                            placeholder="####"
                            value={jobMetaDraft.gateCode ?? ''}
                            onChange={handleMetaTextChange('gateCode')}
                          />
                        </label>
                        <label className="md:col-span-2 flex flex-col gap-2 text-xs font-semibold uppercase tracking-wide text-slate-400">
                          Contact phone
                          <Input
                            placeholder="Crew point of contact"
                            value={jobMetaDraft.contactPhone ?? ''}
                            onChange={handleMetaTextChange('contactPhone')}
                          />
                        </label>
                      </div>

                      <div>
                        <p className="text-xs font-semibold uppercase tracking-wide text-slate-400">
                          Status
                        </p>
                        <div className="mt-2 flex flex-wrap items-center gap-2">
                          {statusOptions.map((status) => (
                            <button
                              key={status}
                              type="button"
                              onClick={() => handleStatusChange(status)}
                              className={`rounded-full px-3 py-1 text-xs font-semibold transition ${
                                jobMetaDraft.status === status
                                  ? 'bg-amber-500 text-slate-900'
                                  : `bg-slate-800 ${THEME.subtext} hover:bg-slate-700`
                              }`}
                            >
                              {status}
                            </button>
                          ))}
                        </div>
                        {jobMetaDraft.finishedAt && (
                          <p className={`mt-1 text-xs ${THEME.subtext}`}>
                            Completed{' '}
                            {new Date(jobMetaDraft.finishedAt).toLocaleString([], {
                              month: 'short',
                              day: 'numeric',
                              hour: '2-digit',
                              minute: '2-digit',
                            })}
                          </p>
                        )}
                      </div>

                      <div>
                        <p className="text-xs font-semibold uppercase tracking-wide text-slate-400">
                          Materials
                        </p>
                        <div className="mt-2 grid gap-3 sm:grid-cols-2">
                          {materialFields.map(({ key, label, step, integer }) => (
                            <label
                              key={key}
                              className="flex flex-col gap-2 rounded-xl border border-slate-800 bg-slate-900/60 p-3"
                            >
                              <span className="text-xs font-semibold uppercase tracking-wide text-slate-400">
                                {label}
                              </span>
                              <Input
                                type="number"
                                inputMode={integer ? 'numeric' : 'decimal'}
                                min="0"
                                step={step}
                                value={materialInputs[key]}
                                onChange={handleMaterialInputChange(key)}
                                onBlur={handleMaterialInputBlur(key)}
                                className="h-11 rounded-full border border-slate-700 bg-slate-950/60 px-4 text-center text-base font-semibold text-white placeholder:text-slate-500 focus-visible:border-amber-500 focus-visible:ring-amber-500/60"
                              />
                            </label>
                          ))}
                        </div>
                      </div>

                      <div>
                        <label className={`flex flex-col gap-2 text-xs font-semibold uppercase tracking-wide ${THEME.subtext}`}>
                          Crew notes
                          <Textarea
                            rows={4}
                            placeholder="Install reminders, pay adjustments, or completion notes"
                            value={jobMetaDraft.crewNotes ?? ''}
                            onChange={handleCrewNotesChange}
                            className="resize-none"
                          />
                        </label>
                        <div className={`mt-1 flex flex-wrap items-center justify-between gap-3 text-xs ${THEME.subtext}`}>
                          <span>
                            {crewNotesSaving
                              ? 'Autosaving…'
                              : metaStatusMessage ??
                                (metaSavedAt
                                  ? `Saved ${new Date(metaSavedAt).toLocaleTimeString([], {
                                      hour: '2-digit',
                                      minute: '2-digit',
                                    })}`
                                  : 'Notes autosave after you pause typing.')}
                          </span>
                          {metaDirty && <span className="text-amber-300">Unsaved changes</span>}
                        </div>
                      </div>

                      <div className="flex flex-wrap items-center justify-between gap-3 border-t border-slate-800 pt-4">
                        <div className={`text-xs ${THEME.subtext}`}>
                          Dial in install info so crews can run fast and safe.
                        </div>
                        <Button
                          type="button"
                          onClick={handleMetaSaveClick}
                          disabled={!metaDirty || metaSaving}
                          className={`${THEME.cta} rounded-full px-4 py-2 text-sm font-semibold disabled:opacity-60`}
                        >
                          {metaSaving ? 'Saving…' : 'Save install info'}
                        </Button>
                      </div>
                    </CardContent>
                  </Card>

                  <Card className={`rounded-2xl ${THEME.panel}`}>
                    <CardHeader className="space-y-2">
                      <div className="flex items-center justify-between">
                        <CardTitle>Media ({mediaItems.length})</CardTitle>
                        {mediaLoading && (
                          <span className={`text-xs ${THEME.subtext}`}>Syncing…</span>
                        )}
                      </div>
                      <CardDescription className={THEME.subtext}>
                        Document installs, problem spots, and holiday glow for future crews.
                      </CardDescription>
                    </CardHeader>
                    <CardContent className="space-y-4">
                      <label className="block">
                        <span className={`text-xs font-semibold uppercase tracking-wide ${THEME.subtext}`}>
                          Upload files
                        </span>
                        <Input
                          type="file"
                          multiple
                          accept="image/*,video/*"
                          className="mt-2 cursor-pointer bg-slate-900/60 file:mr-4 file:rounded-md file:border-0 file:bg-amber-500 file:px-3 file:py-2 file:text-sm file:font-semibold file:text-white hover:file:bg-amber-400"
                          onChange={(event) => {
                            void handleMediaSelection(event.target.files)
                            event.target.value = ''
                          }}
                        />
                      </label>
                      {mediaError && (
                        <p className="rounded-lg border border-rose-900/60 bg-rose-900/20 px-3 py-2 text-sm text-rose-200">
                          {mediaError}
                        </p>
                      )}
                      {needsMigration && (
                        <div className="rounded-xl border border-amber-500/40 bg-amber-500/10 px-4 py-3 text-sm text-amber-100">
                          <div className="flex flex-wrap items-center justify-between gap-3">
                            <span>
                              {unsyncedMediaCount}{' '}
                              {unsyncedMediaCount === 1
                                ? 'media item'
                                : 'media items'}{' '}
                              queued for sync.
                            </span>
                            <Button
                              type="button"
                              className={`${THEME.cta} rounded-full px-4 py-2 text-sm font-semibold disabled:opacity-70`}
                              onClick={() => {
                                void handleSyncMedia()
                              }}
                              disabled={mediaSyncing || mediaLoading}
                            >
                              {mediaSyncing ? 'Syncing…' : 'Sync now'}
                            </Button>
                          </div>
                        </div>
                      )}
                      {mediaItems.length === 0 ? (
                        <div className={`rounded-xl border border-dashed border-slate-800 bg-slate-900/40 p-8 text-center text-sm ${THEME.subtext}`}>
                          Drop install photos or scout videos to build up the job history.
                        </div>
                      ) : (
                        <div className="grid grid-cols-2 gap-3 sm:grid-cols-3">
                          {mediaItems.map((item, index) => {
                            const preview = item.previewUrl ?? item.remoteUrl ?? item.localUrl ?? ''
                            const isImage = item.type?.startsWith('image/')
                            const isVideo = item.type?.startsWith('video/')
                            const statusLabel =
                              item.status === 'synced'
                                ? 'Synced'
                                : item.status === 'uploading'
                                  ? 'Uploading…'
                                  : item.status === 'queued'
                                    ? 'Queued'
                                    : item.status === 'error'
                                      ? 'Error'
                                      : 'Local'
                            const statusTone =
                              item.status === 'synced'
                                ? 'bg-emerald-500/20 text-emerald-100 border border-emerald-500/40'
                                : item.status === 'error'
                                  ? 'bg-rose-500/20 text-rose-100 border border-rose-500/40'
                                  : 'bg-amber-500/20 text-amber-100 border border-amber-500/40'

                            return (
                              <div
                                key={item.id}
                                className="group relative overflow-hidden rounded-xl border border-slate-800 bg-slate-900/60"
                              >
                                {isImage && preview ? (
                                  <button
                                    type="button"
                                    onClick={() => openLightbox(index)}
                                    className="block w-full"
                                  >
                                    <img
                                      src={preview}
                                      alt={`${activeJob?.client ?? 'Job'} media ${index + 1}`}
                                      className="h-36 w-full object-cover transition duration-200 group-hover:scale-105"
                                    />
                                  </button>
                                ) : isVideo && preview ? (
                                  <div className="relative">
                                    <video
                                      src={preview}
                                      className="h-36 w-full object-cover"
                                      controls
                                      playsInline
                                    />
                                    <button
                                      type="button"
                                      onClick={() => openLightbox(index)}
                                      className="absolute right-2 top-2 rounded-full bg-slate-900/80 px-2 py-1 text-[10px] uppercase tracking-wide text-slate-200 opacity-0 transition group-hover:opacity-100"
                                    >
                                      Expand
                                    </button>
                                  </div>
                                ) : (
                                  <div className="flex h-36 items-center justify-center bg-slate-900/40 text-xs text-slate-400">
                                    No preview
                                  </div>
                                )}
                                <div className="flex items-center justify-between gap-2 px-3 py-2 text-xs">
                                  <div className={`truncate ${THEME.subtext}`}>
                                    {item.name || 'Untitled'}
                                  </div>
                                  <span className={`rounded-full px-2 py-0.5 text-[10px] font-semibold ${statusTone}`}>
                                    {statusLabel}
                                  </span>
                                </div>
                                <button
                                  type="button"
                                  onClick={() => {
                                    void handleDeleteMedia(item.id)
                                  }}
                                  className="absolute right-2 bottom-2 rounded-full bg-slate-900/80 p-1.5 text-xs text-slate-200 opacity-0 transition group-hover:opacity-100 hover:bg-rose-600/90"
                                  aria-label="Delete media"
                                >
                                  🗑
                                </button>
                              </div>
                            )
                          })}
                        </div>
                      )}
                    </CardContent>
                  </Card>
                </div>
              </motion.div>
            </div>
          </div>
        </motion.div>
      )}
      {view === 'board' && (
        <motion.div
          variants={fadeInVariants}
          initial="hidden"
          animate="visible"
          transition={{ duration: 0.3 }}
          className="space-y-6"
        >
          <div className={`rounded-2xl ${THEME.panel} flex flex-wrap items-center justify-between gap-4 p-6`}>
            <div>
              <h2 className="text-xl font-semibold text-white">Operations board</h2>
              <p className="text-sm text-slate-400">Manage clients and push admin updates.</p>
            </div>
            <div className="flex gap-2">
              {(
                [
                  { key: 'clients' as BoardTab, label: 'Clients' },
                  { key: 'admin' as BoardTab, label: 'Quick Add' },
                ]
              ).map((item) => (
                <button
                  key={item.key}
                  onClick={() => setBoardTab(item.key)}
                  className={`rounded-full border px-4 py-2 text-sm font-semibold transition ${
                    boardTab === item.key
                      ? 'border-amber-400 bg-amber-500/10 text-amber-200'
                      : 'border-slate-700 bg-slate-900/60 text-slate-300 hover:border-amber-400/40 hover:bg-slate-900/80'
                  }`}
                >
                  {item.label}
                </button>
              ))}
            </div>
          </div>

          {boardTab === 'clients' ? (
            <Card className={`rounded-2xl ${THEME.panel}`}>
              <CardHeader>
                <CardTitle>Clients list</CardTitle>
                <CardDescription className={THEME.subtext}>
                  Load customers from CSV to tee up quick scheduling. VIPs get a ⚡ badge.
                </CardDescription>
              </CardHeader>
              <CardContent className="space-y-4">
                <div className="flex flex-wrap items-center gap-3">
                  <Button
                    type="button"
                    onClick={handleLoadRemoteClients}
                    disabled={clientsLoading}
                    className={`${THEME.cta} rounded-full px-4 py-2 text-sm font-semibold disabled:opacity-60`}
                  >
                    {clientsLoading ? 'Loading…' : 'Load from CSV'}
                  </Button>
                  <label className={`text-sm ${THEME.subtext}`}>
                    Import local CSV
                    <Input
                      ref={clientFileInputRef}
                      type="file"
                      accept=".csv,text/csv"
                      className="mt-1 cursor-pointer bg-slate-900/60 file:mr-4 file:rounded-md file:border-0 file:bg-amber-500 file:px-3 file:py-2 file:text-sm file:font-semibold file:text-white hover:file:bg-amber-400"
                      onChange={handleLocalClientFile}
                    />
                  </label>
                  <div className="ml-auto flex items-center gap-2">
                    <Input
                      placeholder="Search clients"
                      value={clientSearch}
                      onChange={(event) => setClientSearch(event.target.value)}
                    />
                  </div>
                </div>

                {clientsError && (
                  <p className="rounded-md border border-rose-900/60 bg-rose-900/20 px-3 py-2 text-sm text-rose-200">
                    {clientsError}
                  </p>
                )}

                {!clientsLoading && clients.length === 0 ? (
                  <div className={`rounded-lg border border-dashed border-slate-800 px-4 py-6 text-sm ${THEME.subtext}`}>
                    <p className="font-semibold text-white/90">No client data yet.</p>
                    <p className="mt-2">
                      Place a <code className="rounded bg-slate-800 px-1">clients.csv</code>{' '}
                      file in <code className="rounded bg-slate-800 px-1">public/</code> with the columns: Client Name,
                      Address, Neighborhood, Zip, Rehang Price, House Tier, Lifetime Spend, Referral, Notes.
                    </p>
                  </div>
                ) : filteredClients.length === 0 ? (
                  <div className={`rounded-lg border border-dashed border-slate-800 px-4 py-6 text-sm ${THEME.subtext}`}>
                    No clients match your search. Clear the filter to see all records.
                  </div>
                ) : (
                  <>
                    <div className={`flex flex-wrap items-center justify-between text-xs ${THEME.subtext}`}>
                      <span>{filteredClients.length} clients</span>
                      <span>
                        Page {currentPage} of {totalPages}
                      </span>
                    </div>
                    <div className="overflow-x-auto rounded-lg border border-slate-800">
                      <table className="min-w-full divide-y divide-slate-800 text-left text-sm">
                        <thead className={`bg-slate-950/70 text-xs uppercase tracking-wide ${THEME.subtext}`}>
                          <tr>
                            <th className="px-4 py-3 font-medium">Name</th>
                            <th className="px-4 py-3 font-medium">Neighborhood</th>
                            <th className="px-4 py-3 font-medium">Zip</th>
                            <th className="px-4 py-3 font-medium">Tier</th>
                            <th className="px-4 py-3 font-medium">Rehang</th>
                            <th className="px-4 py-3 font-medium">Lifetime</th>
                            <th className="px-4 py-3 font-medium text-right">Actions</th>
                          </tr>
                        </thead>
                        <tbody className="divide-y divide-slate-800">
                          {paginatedClients.map((client) => (
                            <tr key={`${client.name}-${client.address}`}>
                              <td className="px-4 py-3">
                                <div className="flex flex-col">
                                  <span className="flex items-center gap-1 font-semibold text-white">
                                    {client.vip && <span aria-hidden>⚡</span>}
                                    {client.name}
                                  </span>
                                  <span className={`text-xs ${THEME.subtext}`}>
                                    {client.address}
                                  </span>
                                </div>
                              </td>
                              <td className={`px-4 py-3 text-sm ${THEME.subtext}`}>
                                {client.neighborhood || '—'}
                              </td>
                              <td className={`px-4 py-3 text-sm ${THEME.subtext}`}>
                                {client.zip || '—'}
                              </td>
                              <td className={`px-4 py-3 text-sm ${THEME.subtext}`}>
                                {client.houseTier ?? '—'}
                              </td>
                              <td className={`px-4 py-3 text-sm ${THEME.subtext}`}>
                                {client.rehangPrice
                                  ? moneyFormatter.format(client.rehangPrice)
                                  : '—'}
                              </td>
                              <td className={`px-4 py-3 text-sm ${THEME.subtext}`}>
                                {client.lifetimeSpend
                                  ? moneyFormatter.format(client.lifetimeSpend)
                                  : '—'}
                              </td>
                              <td className="px-4 py-3">
                                <div className="flex justify-end">
                                  <Button
                                    type="button"
                                    className={`${THEME.cta} rounded-full px-4 py-2 text-sm font-semibold`}
                                    onClick={() => handleClientPrefill(client)}
                                  >
                                    Create job
                                  </Button>
                                </div>
                              </td>
                            </tr>
                          ))}
                        </tbody>
                      </table>
                    </div>
                    <div className="flex items-center justify-between">
                      <Button
                        type="button"
                        className="rounded-full border border-slate-700 bg-slate-800 px-4 py-2 text-sm text-slate-100 hover:bg-slate-700 disabled:opacity-50"
                        disabled={currentPage === 1}
                        onClick={() => setClientPage((page) => Math.max(1, page - 1))}
                      >
                        Prev
                      </Button>
                      <Button
                        type="button"
                        className="rounded-full border border-slate-700 bg-slate-800 px-4 py-2 text-sm text-slate-100 hover:bg-slate-700 disabled:opacity-50"
                        disabled={currentPage === totalPages}
                        onClick={() => setClientPage((page) => Math.min(totalPages, page + 1))}
                      >
                        Next
                      </Button>
                    </div>
                  </>
                )}
              </CardContent>
            </Card>
          ) : (
            <Card ref={quickAddSectionRef} className={`rounded-2xl ${THEME.panel}`}>
              <CardHeader>
                <CardTitle>Quick add job</CardTitle>
                <CardDescription className={THEME.subtext}>
                  Prefilled via the Clients tab. Review details, then push to the board.
                </CardDescription>
              </CardHeader>
              <CardContent>
                <div className="mb-4 flex flex-wrap items-center gap-2">
                  <Button
                    type="button"
                    onClick={handleExportJson}
                    className="rounded-full border border-slate-700 bg-slate-800 px-3 py-1.5 text-sm text-slate-100 hover:bg-slate-700"
                  >
                    Export JSON
                  </Button>
                  <Button
                    type="button"
                    className="rounded-full border border-slate-700 bg-slate-800 px-3 py-1.5 text-sm text-slate-100 hover:bg-slate-700"
                    onClick={() => adminImportInputRef.current?.click()}
                  >
                    Import JSON
                  </Button>
                  <Button
                    type="button"
                    className="rounded-full border border-slate-700 bg-slate-800 px-3 py-1.5 text-sm text-slate-100 hover:bg-slate-700"
                    onClick={handleExportCsv}
                  >
                    Export CSV
                  </Button>
                  <input
                    ref={adminImportInputRef}
                    type="file"
                    accept="application/json,.json"
                    className="hidden"
                    onChange={handleImportJson}
                  />
                </div>

                <form className="grid gap-4 md:grid-cols-2" onSubmit={handleQuickAddSubmit}>
                  <label className="flex flex-col gap-2 text-sm font-medium text-slate-200 md:col-span-1">
                    Job date
                    <Input
                      type="date"
                      value={quickAddForm.date}
                      onChange={(event) =>
                        setQuickAddForm((prev) => ({
                          ...prev,
                          date: event.target.value,
                        }))
                      }
                    />
                  </label>
                  <label className="flex flex-col gap-2 text-sm font-medium text-slate-200 md:col-span-1">
                    Crew
                    <select
                      className="h-10 w-full rounded-md border border-slate-800 bg-slate-950/60 px-3 text-sm text-slate-100 shadow-inner shadow-slate-950/40 transition focus-visible:border-amber-500 focus-visible:outline-none focus-visible:ring-2 focus-visible:ring-amber-500/60"
                      value={quickAddForm.crew}
                      onChange={(event) =>
                        setQuickAddForm((prev) => ({
                          ...prev,
                          crew: event.target.value,
                        }))
                      }
                    >
                      {quickCrewChoices.map((option) => (
                        <option key={option} value={option}>
                          {option}
                        </option>
                      ))}
                    </select>
                  </label>
                  <label className="flex flex-col gap-2 text-sm font-medium text-slate-200 md:col-span-2">
                    Client
                    <Input
                      value={quickAddForm.client}
                      onChange={(event) =>
                        setQuickAddForm((prev) => ({
                          ...prev,
                          client: event.target.value,
                        }))
                      }
                    />
                  </label>
                  <label className="flex flex-col gap-2 text-sm font-medium text-slate-200 md:col-span-2">
                    Scope
                    <Textarea
                      rows={3}
                      value={quickAddForm.scope}
                      onChange={(event) =>
                        setQuickAddForm((prev) => ({
                          ...prev,
                          scope: event.target.value,
                        }))
                      }
                    />
                  </label>
                  <label className="flex flex-col gap-2 text-sm font-medium text-slate-200">
                    Address
                    <Input
                      value={quickAddForm.address}
                      onChange={(event) =>
                        setQuickAddForm((prev) => ({
                          ...prev,
                          address: event.target.value,
                        }))
                      }
                    />
                  </label>
                  <label className="flex flex-col gap-2 text-sm font-medium text-slate-200">
                    Neighborhood
                    <Input
                      value={quickAddForm.neighborhood}
                      onChange={(event) =>
                        setQuickAddForm((prev) => ({
                          ...prev,
                          neighborhood: event.target.value,
                        }))
                      }
                    />
                  </label>
                  <label className="flex flex-col gap-2 text-sm font-medium text-slate-200">
                    Zip
                    <Input
                      value={quickAddForm.zip}
                      onChange={(event) =>
                        setQuickAddForm((prev) => ({
                          ...prev,
                          zip: event.target.value,
                        }))
                      }
                    />
                  </label>
                  <label className="flex flex-col gap-2 text-sm font-medium text-slate-200">
                    House tier
                    <Input
                      type="number"
                      min="0"
                      value={quickAddForm.houseTier}
                      onChange={(event) =>
                        setQuickAddForm((prev) => ({
                          ...prev,
                          houseTier: event.target.value,
                        }))
                      }
                    />
                  </label>
                  <label className="flex flex-col gap-2 text-sm font-medium text-slate-200">
                    Rehang price
                    <Input
                      type="number"
                      min="0"
                      value={quickAddForm.rehangPrice}
                      onChange={(event) =>
                        setQuickAddForm((prev) => ({
                          ...prev,
                          rehangPrice: event.target.value,
                        }))
                      }
                    />
                  </label>
                  <label className="flex flex-col gap-2 text-sm font-medium text-slate-200">
                    Lifetime spend
                    <Input
                      type="number"
                      min="0"
                      value={quickAddForm.lifetimeSpend}
                      onChange={(event) =>
                        setQuickAddForm((prev) => ({
                          ...prev,
                          lifetimeSpend: event.target.value,
                        }))
                      }
                    />
                  </label>
                  <div className="md:col-span-2">
                    <p className="text-xs font-semibold uppercase tracking-wide text-slate-400">
                      Materials
                    </p>
                    <div className="mt-2 grid gap-3 sm:grid-cols-2">
                      {materialFields.map(({ key, label, step, integer }) => (
                        <label
                          key={key}
                          className="flex flex-col gap-2 rounded-xl border border-slate-800 bg-slate-900/60 p-3"
                        >
                          <span className="text-xs font-semibold uppercase tracking-wide text-slate-400">
                            {label}
                          </span>
                          <Input
                            type="number"
                            inputMode={integer ? 'numeric' : 'decimal'}
                            min="0"
                            step={step}
                            value={quickAddForm.materials[key]}
                            onChange={handleQuickAddMaterialChange(key)}
                            onBlur={handleQuickAddMaterialBlur(key)}
                            className="h-11 rounded-full border border-slate-700 bg-slate-950/60 px-4 text-center text-base font-semibold text-white placeholder:text-slate-500 focus-visible:border-amber-500 focus-visible:ring-amber-500/60"
                          />
                        </label>
                      ))}
                    </div>
                  </div>
                  <label className="flex items-center gap-2 text-sm font-medium text-slate-200">
                    <input
                      type="checkbox"
                      className="h-4 w-4 rounded border border-slate-700 bg-slate-900 text-amber-500 focus-visible:outline focus-visible:outline-2 focus-visible:outline-offset-2 focus-visible:outline-amber-400"
                      checked={quickAddForm.vip}
                      onChange={(event) =>
                        setQuickAddForm((prev) => ({
                          ...prev,
                          vip: event.target.checked,
                        }))
                      }
                    />
                    VIP client
                  </label>
                  <label className="md:col-span-2 flex flex-col gap-2 text-sm font-medium text-slate-200">
                    Notes (optional)
                    <Textarea
                      rows={3}
                      value={quickAddForm.notes}
                      onChange={(event) =>
                        setQuickAddForm((prev) => ({
                          ...prev,
                          notes: event.target.value,
                        }))
                      }
                    />
                  </label>

                  {quickError && (
                    <p className="md:col-span-2 rounded-md border border-rose-900/60 bg-rose-900/20 px-3 py-2 text-sm text-rose-200">
                      {quickError}
                    </p>
                  )}

                  {quickNotice && (
                    <p className="md:col-span-2 rounded-md border border-amber-900/50 bg-amber-900/15 px-3 py-2 text-sm text-amber-200">
                      {quickNotice}
                    </p>
                  )}

                  <div className="md:col-span-2 flex justify-end">
                    <Button ref={quickAddButtonRef} type="submit" className={`${THEME.cta} h-11 rounded-full px-6 text-sm font-semibold`}>
                      Add job
                    </Button>
                  </div>
                </form>
              </CardContent>
            </Card>
          )}
        </motion.div>
      )}
      {view === 'inventory' && (
        <motion.div
          variants={fadeInVariants}
          initial="hidden"
          animate="visible"
          transition={{ duration: 0.3 }}
        >
          <Card className={`rounded-2xl ${THEME.panel}`}>
            <CardHeader>
              <CardTitle>Inventory &amp; Playbook</CardTitle>
              <CardDescription className={THEME.subtext}>
                Guardrails, inventory pulls, and reminders for the seasonal crew dispatch.
              </CardDescription>
            </CardHeader>
            <CardContent className={`space-y-3 text-sm ${THEME.subtext}`}>
              <p>
                • {policy.maxJobsPerDay} {jobsPerDayLabel} maximum per calendar day. Use the Both Crews slot when the full team is required and leave the rest of the day open.
              </p>
              <p>
                • Keep the install calendar balanced—use the Both Crews slot when the full team is required and leave the rest of the day open.
              </p>
              <p>
                • Suspended clients ({blockedClientSummary}) remain off the board until finance clears them.
              </p>
              <p>
                • VIP neighborhoods: Country Ridge, Cherry Hills, Patriot Sub. Flagged automatically when loaded from CSV.
              </p>
            </CardContent>
          </Card>
        </motion.div>
      )}
      {view === 'hq' && <CrewHQ />}
      {view === 'profile' && (
        <ProfileScreen
          user={user}
          onLogout={onLogout}
          syncStatus={syncStatus}
          onSyncNow={syncNow}
        />
      )}
            </div>
          </div>
        </main>
        <BottomNav
          active={view}
          setActive={handleViewSelect}
          routeProgress={routeProgress}
          unreadKudos={unreadKudosCount}
          pendingSync={syncStatus.queued}
        />
      </div>
      <AnimatePresence>
        {currentLightboxItem && (
          <motion.div
            key={currentLightboxItem.id}
            className="fixed inset-0 z-50 flex items-center justify-center bg-black/80 backdrop-blur"
            initial={{ opacity: 0 }}
            animate={{ opacity: 1 }}
            exit={{ opacity: 0 }}
            onClick={(event) => {
              if (event.target === event.currentTarget) {
                closeLightbox()
              }
            }}
          >
            <motion.div
              className="relative w-[min(90vw,900px)] max-w-4xl"
              initial={{ scale: 0.92, opacity: 0 }}
              animate={{ scale: 1, opacity: 1 }}
              exit={{ scale: 0.92, opacity: 0 }}
              transition={{ duration: 0.25, ease: 'easeOut' }}
            >
              <button
                type="button"
                onClick={closeLightbox}
                className="absolute right-3 top-3 rounded-full bg-black/70 px-3 py-1 text-sm font-semibold text-white hover:bg-black/90"
              >
                Close
              </button>
              {currentLightboxIsImage && currentLightboxPreview ? (
                <img
                  src={currentLightboxPreview}
                  alt={currentLightboxItem?.name ?? activeJob?.client ?? 'Job media'}
                  className="max-h-[80vh] w-full rounded-2xl object-contain"
                />
              ) : currentLightboxPreview ? (
                <video
                  src={currentLightboxPreview}
                  controls
                  autoPlay
                  className="max-h-[80vh] w-full rounded-2xl bg-black"
                />
              ) : (
                <div className="flex h-[60vh] items-center justify-center rounded-2xl bg-slate-900 text-slate-300">
                  Media preview unavailable.
                </div>
              )}
              <div className="mt-3 flex flex-wrap items-center justify-between gap-3 text-sm text-slate-200">
                <div className="flex flex-col">
                  <span className="font-semibold">
                    {activeJob?.client ?? 'Media asset'}
                  </span>
                  {currentLightboxItem.name && (
                    <span className={`text-xs ${THEME.subtext}`}>
                      {currentLightboxItem.name}
                    </span>
                  )}
                </div>
                {mediaItems.length > 1 && (
                  <div className="flex items-center gap-2">
                    <button
                      type="button"
                      onClick={showPrevLightbox}
                      className="rounded-full border border-slate-500 px-3 py-1 text-xs uppercase tracking-wide text-slate-200 transition hover:border-amber-400 hover:text-amber-200"
                    >
                      Prev
                    </button>
                    <button
                      type="button"
                      onClick={showNextLightbox}
                      className="rounded-full border border-slate-500 px-3 py-1 text-xs uppercase tracking-wide text-slate-200 transition hover:border-amber-400 hover:text-amber-200"
                    >
                      Next
                    </button>
                  </div>
                )}
              </div>
            </motion.div>
          </motion.div>
        )}
      </AnimatePresence>
    </>
  )
}

type LoginPopoverProps = {
  crewNames: string[]
  selectedName: string
  onSelectName: (value: string) => void
  pin: string
  onPinChange: (value: string) => void
  error: string | null
  onSubmit: (event: FormEvent<HTMLFormElement>) => void
  pinRef: RefObject<HTMLInputElement>
}

type StatusBadgeProps = {
  status?: JobMeta['status']
  variant?: 'default' | 'xl'
}

function StatusBadge({ status = 'Not started', variant = 'default' }: StatusBadgeProps) {
  const tone =
    status === 'Done'
      ? {
          bg: 'bg-amber-500/20',
          text: 'text-amber-200',
          ring: 'ring-amber-500/40',
        }
      : status === 'In progress'
        ? {
            bg: 'bg-amber-400/20',
            text: 'text-amber-100',
            ring: 'ring-amber-400/40',
          }
        : {
            bg: 'bg-slate-800/70',
            text: 'text-slate-200',
            ring: 'ring-slate-600/40',
          }

  const base =
    variant === 'xl'
      ? 'px-4 py-1.5 text-sm font-semibold uppercase tracking-wide'
      : 'px-3 py-1 text-xs font-semibold uppercase tracking-wide'

  return (
    <span
      className={`${base} ${tone.bg} ${tone.text} rounded-full ring-1 ring-inset ${tone.ring}`}
    >
      {status ?? 'Not started'}
    </span>
  )
}

function LoginPopover({
  crewNames,
  selectedName,
  onSelectName,
  pin,
  onPinChange,
  error,
  onSubmit,
  pinRef,
}: LoginPopoverProps) {
  return (
    <form className="space-y-5" onSubmit={onSubmit}>
      <label className="flex flex-col gap-2 text-sm font-medium text-white/90">
        Crew identity
        <select
          value={selectedName}
          onChange={(event) => onSelectName(event.target.value)}
          className="h-11 w-full rounded-lg border border-slate-700 bg-slate-950/60 px-3 text-sm text-white shadow-inner shadow-black/20 transition focus-visible:border-amber-400 focus-visible:outline-none focus-visible:ring-2 focus-visible:ring-amber-400/40"
        >
          {crewNames.map((name) => (
            <option key={name} value={name}>
              {name}
            </option>
          ))}
        </select>
      </label>
      <label className="flex flex-col gap-2 text-sm font-medium text-white/90">
        PIN
        <input
          ref={pinRef}
          type="password"
          inputMode="numeric"
          autoComplete="current-password"
          value={pin}
          onChange={(event) => onPinChange(event.target.value)}
          className="h-11 w-full rounded-lg border border-slate-700 bg-slate-950/60 px-3 text-base tracking-[0.35em] text-white shadow-inner shadow-black/40 transition focus-visible:border-amber-400 focus-visible:outline-none focus-visible:ring-2 focus-visible:ring-amber-400/40"
        />
      </label>
      {error && (
        <p className="rounded-lg border border-rose-500/40 bg-rose-500/10 px-3 py-2 text-sm text-rose-100">
          {error}
        </p>
      )}
      <Button
        type="submit"
        className={`${THEME.cta} h-12 w-full text-base font-semibold focus-visible:outline-none focus-visible:ring-2 focus-visible:ring-amber-400/40`}
      >
        Enter Ops
      </Button>
    </form>
  )
}

function LoginGate({
  pin,
  setPin,
  onLogin,
  defaultName = 'Luke',
}: {
  pin: string
  setPin: (v: string) => void
  onLogin: (name: string, pin: string) => boolean
  defaultName?: string
}) {
  const [name, setName] = React.useState(defaultName)
  const crewNames = Object.keys(CREW_PINS)
  const [status, setStatus] = React.useState<'idle' | 'submitting' | 'error' | 'success'>('idle')
  const [errorMessage, setErrorMessage] = React.useState<string | null>(null)

  const submit = (e: React.FormEvent) => {
    e.preventDefault()
    if (status === 'submitting') {
      return
    }
    setStatus('submitting')
    setErrorMessage(null)
    const ok = onLogin(name, pin)
    if (ok) {
      setStatus('success')
    } else {
      setStatus('error')
      setErrorMessage('Incorrect PIN. Check with dispatch and try again.')
    }
  }

  return ReactDOM.createPortal(
    <div className="fixed inset-0 z-[80]">
      {/* full-bleed background */}
      <div
        aria-hidden
        className="absolute inset-0 bg-gradient-to-br from-slate-950 via-slate-900 to-slate-950"
      />
      <div
        aria-hidden
        className="absolute inset-0 bg-center bg-cover"
        style={{ backgroundImage: `url(${LOGIN_BG})` }}
      />
      <div aria-hidden className="absolute inset-0 bg-black/55" />
      {/* centered card */}
      <div className="relative z-10 min-h-full flex items-center justify-center p-4">
        <motion.div
          initial={{ opacity: 0, y: 36, scale: 0.95 }}
          animate={{ opacity: 1, y: 0, scale: 1 }}
          transition={{ duration: 0.45, ease: 'easeOut' }}
          className="w-full max-w-md overflow-hidden rounded-[28px] border border-amber-400/25 bg-white/10 p-7 text-white shadow-[0_30px_120px_rgba(0,0,0,0.6)] backdrop-blur-2xl"
        >
          <div className="relative mb-6 flex items-center gap-3">
            <span className="inline-flex items-center rounded-full border border-amber-400/40 bg-amber-500/15 px-3 py-1 text-[11px] font-semibold uppercase tracking-[0.4em] text-amber-200">
              SONL
            </span>
            <div className="text-sm text-white/80">
              <span className="font-semibold text-white">Crew Ops Portal</span>
              <p className="text-xs">Route control &amp; board dispatch</p>
            </div>
          </div>

          <form className="space-y-5" onSubmit={submit}>
            <label className="flex flex-col gap-2 text-sm font-medium">
              <span className="text-amber-100/80">Crew identity</span>
              <motion.div
                animate={{ borderColor: status === 'error' ? 'rgba(248,113,113,0.45)' : 'rgba(148,163,184,0.3)' }}
                className="relative rounded-2xl border bg-white/5"
              >
                <select
                  className="h-11 w-full appearance-none rounded-2xl bg-transparent px-4 text-sm text-white outline-none transition focus-visible:ring-2 focus-visible:ring-amber-400/60"
                  value={name}
                  onChange={(e) => {
                    setName(e.target.value)
                    if (status === 'error') {
                      setStatus('idle')
                      setErrorMessage(null)
                    }
                  }}
                >
                  {crewNames.map((n) => (
                    <option className="bg-slate-900 text-slate-200" key={n} value={n}>
                      {n}
                    </option>
                  ))}
                </select>
                <span className="pointer-events-none absolute inset-y-0 right-4 flex items-center text-xs text-amber-200/80">
                  ⇩
                </span>
              </motion.div>
            </label>

            <label className="flex flex-col gap-2 text-sm font-medium">
              <span className="text-amber-100/80">PIN</span>
              <motion.div
                animate={{ borderColor: status === 'error' ? 'rgba(248,113,113,0.45)' : 'rgba(148,163,184,0.3)' }}
                className="relative rounded-2xl border bg-white/5"
              >
                <input
                  type="password"
                  inputMode="numeric"
                  autoComplete="one-time-code"
                  className="h-11 w-full rounded-2xl bg-transparent px-4 text-sm text-white outline-none caret-amber-200 transition focus-visible:ring-2 focus-visible:ring-amber-400/60"
                  value={pin}
                  onChange={(e) => {
                    setPin(e.target.value)
                    if (status === 'error') {
                      setStatus('idle')
                      setErrorMessage(null)
                    }
                  }}
                />
                <span className="pointer-events-none absolute inset-y-0 right-4 flex items-center text-xs text-amber-200/80">
                  ●●●●
                </span>
              </motion.div>
            </label>

            {errorMessage && (
              <motion.p
                initial={{ opacity: 0, y: -6 }}
                animate={{ opacity: 1, y: 0 }}
                className="rounded-2xl border border-rose-500/40 bg-rose-500/10 px-4 py-2 text-xs text-rose-100"
              >
                {errorMessage}
              </motion.p>
            )}

            <motion.button
              type="submit"
              className="relative flex h-12 w-full items-center justify-center overflow-hidden rounded-full bg-amber-500 text-sm font-semibold text-slate-900 shadow-[0_18px_45px_rgba(245,158,11,0.45)] transition hover:bg-amber-400 focus-visible:outline-none focus-visible:ring-2 focus-visible:ring-amber-400/60 disabled:cursor-not-allowed disabled:opacity-70"
              whileTap={{ scale: status === 'success' ? 1 : 0.96 }}
              disabled={status === 'submitting' || status === 'success'}
            >
              <motion.span
                className="absolute inset-0 bg-gradient-to-r from-transparent via-white/35 to-transparent"
                initial={{ x: '-100%' }}
                animate={{ x: status === 'success' ? '120%' : '-100%' }}
                transition={{ duration: 0.9, ease: 'easeOut' }}
              />
              <span className={`transition ${status === 'success' ? 'opacity-0' : 'opacity-100'}`}>
                {status === 'submitting' ? 'Checking…' : 'Enter Ops'}
              </span>
              {status === 'success' && (
                <motion.span
                  key="login-check"
                  initial={{ scale: 0.4, opacity: 0 }}
                  animate={{ scale: 1, opacity: 1 }}
                  className="absolute inset-0 flex items-center justify-center text-lg text-slate-900"
                >
                  ✓
                </motion.span>
              )}
            </motion.button>
          </form>
        </motion.div>
      </div>
    </div>,
    document.body,
  )
}

function LoginShell({
  pin,
  setPin,
  onLogin,
}: {
  pin: string
  setPin: (value: string) => void
  onLogin: (name: string, pin: string) => boolean
}) {
  const crewNames = useMemo(() => Object.keys(CREW_PINS), [])
  const gateDefault = crewNames[0] || 'Luke'

  return (
    <>
      <LayerHost />
      <LoginGate pin={pin} setPin={setPin} onLogin={onLogin} defaultName={gateDefault} />
    </>
  )
}

function LayerHost() {
  return (
    <>
      {ReactDOM.createPortal(
        <div id="layer-overlay" className="pointer-events-none fixed inset-0 z-[40]" />,
        document.body,
      )}
      {ReactDOM.createPortal(
        <div id="layer-modal" className="pointer-events-none fixed inset-0 z-[50]" />,
        document.body,
      )}
      {ReactDOM.createPortal(
        <div id="layer-toast" className="pointer-events-none fixed inset-0 z-[60]" />,
        document.body,
      )}
      {ReactDOM.createPortal(
        <div id="layer-lightbox" className="pointer-events-none fixed inset-0 z-[70]" />,
        document.body,
      )}
    </>
  )
}

function CrewHQ() {
  const [category, setCategory] = useState<LeaderboardCategory>('bonus')
  const [kudosEntries, setKudosEntries] = useState(() =>
    SAMPLE_KUDOS.map((entry) => ({
      ...entry,
      reactions: { ...entry.reactions },
    })),
  )
  const [floatingReactions, setFloatingReactions] = useState<
    { id: number; kudoId: string; emoji: ReactionEmoji }[]
  >([])

  const getStatValue = useCallback(
    (member: CrewMember) => {
      switch (category) {
        case 'bonus':
          return member.stats.efficiencyBonuses
        case 'speed':
          return member.stats.averageInstallTime
        case 'quality':
          return member.stats.totalKudos
        default:
          return 0
      }
    },
    [category],
  )

  const sortedMembers = useMemo(() => {
    const members = [...SAMPLE_CREW_MEMBERS]
    members.sort((a, b) => {
      const aVal = getStatValue(a)
      const bVal = getStatValue(b)
      if (category === 'speed') {
        return aVal - bVal
      }
      return bVal - aVal
    })
    return members
  }, [category, getStatValue])

  const podium = sortedMembers.slice(0, 3)
  const leaderboardRest = sortedMembers.slice(3)
  const topValue = podium.length ? getStatValue(podium[0]) : 0

  const categoryMeta: Record<LeaderboardCategory, { label: string; description: string }> = {
    bonus: { label: 'Bonus Kings', description: 'Highest efficiency bonuses earned YTD' },
    speed: { label: 'Speed Demons', description: 'Fastest average install time (lower is better)' },
    quality: { label: 'Quality Captains', description: 'Most kudos received from clients' },
  }

  const formatStat = (value: number) => {
    if (category === 'speed') {
      return `${value.toFixed(1)}h`
    }
    return value.toString()
  }

  const sortedKudos = useMemo(
    () =>
      [...kudosEntries].sort(
        (a, b) => new Date(b.timestamp).getTime() - new Date(a.timestamp).getTime(),
      ),
    [kudosEntries],
  )

  const handleReact = (kudoId: string, emoji: ReactionEmoji) => {
    setKudosEntries((prev) =>
      prev.map((entry) =>
        entry.id === kudoId
          ? {
              ...entry,
              reactions: {
                ...entry.reactions,
                [emoji]: (entry.reactions[emoji] ?? 0) + 1,
              },
            }
          : entry,
      ),
    )

    const id = Date.now() + Math.random()
    setFloatingReactions((prev) => [...prev, { id, kudoId, emoji }])
    window.setTimeout(() => {
      setFloatingReactions((prev) => prev.filter((item) => item.id !== id))
    }, 700)
  }

  const progressRatio = (value: number) => {
    if (!topValue) {
      return 0
    }
    if (category === 'speed') {
      if (value === 0) {
        return 1
      }
      return Math.min(1, Math.max(0.05, topValue / value))
    }
    return Math.min(1, Math.max(0.05, value / topValue))
  }

  const reactionEmojis: ReactionEmoji[] = ['🔥', '💡', '💪']

  return (
    <div className="space-y-6 pb-24">
      <section className={`space-y-6 ${THEME.panel} p-6`}>
        <div className="flex flex-wrap items-center justify-between gap-4">
          <div>
            <h2 className="text-xl font-semibold text-white">Crew leaderboard</h2>
            <p className="text-sm text-slate-400">See which crews are leading the charge.</p>
          </div>
          <div className="flex gap-2">
            {(
              [
                { key: 'bonus', label: 'Bonus Kings' },
                { key: 'speed', label: 'Speed Demons' },
                { key: 'quality', label: 'Quality Captains' },
              ] as { key: LeaderboardCategory; label: string }[]
            ).map((item) => (
              <button
                key={item.key}
                onClick={() => setCategory(item.key)}
                className={`rounded-full border px-4 py-2 text-sm font-semibold transition ${
                  category === item.key
                    ? 'border-amber-400 bg-amber-500/10 text-amber-200'
                    : 'border-slate-700 bg-slate-900/60 text-slate-300 hover:border-amber-400/40 hover:bg-slate-900/80'
                }`}
              >
                {item.label}
              </button>
            ))}
          </div>
        </div>

        <div className="rounded-2xl border border-slate-800 bg-slate-900/50 p-5">
          <div className="flex flex-col gap-6">
            <div>
              <h3 className="text-lg font-semibold text-white">{categoryMeta[category].label}</h3>
              <p className="text-sm text-slate-400">{categoryMeta[category].description}</p>
            </div>

            <div className="grid gap-4 md:grid-cols-3">
              {podium.map((member, index) => {
                const value = getStatValue(member)
                const podiumStyles = [
                  'from-amber-500/50 via-amber-400/30 to-amber-500/10 border-amber-400',
                  'from-slate-500/40 via-slate-600/30 to-slate-700/20 border-slate-500',
                  'from-orange-500/40 via-orange-400/30 to-orange-300/20 border-orange-400',
                ]
                const gradients = podiumStyles[index] ?? podiumStyles[podiumStyles.length - 1]
                const placeLabel = ['1st', '2nd', '3rd'][index] ?? `${index + 1}th`
                return (
                  <motion.div
                    key={member.id}
                    variants={cardVariants}
                    initial="hidden"
                    animate="visible"
                    transition={{ duration: 0.35, delay: index * 0.05 }}
                    className={`relative overflow-hidden rounded-2xl border bg-gradient-to-br ${gradients} p-5 shadow-lg`}
                  >
                    <span className="text-sm font-semibold uppercase tracking-wide text-white/80">
                      {placeLabel}
                    </span>
                    <h4 className="mt-2 text-xl font-semibold text-white">{member.name}</h4>
                    <p className="text-sm text-white/70">{member.crew}</p>
                    <div className="mt-6">
                      <p className="text-xs uppercase tracking-wide text-white/60">Score</p>
                      <p className="text-2xl font-semibold text-amber-200">{formatStat(value)}</p>
                    </div>
                  </motion.div>
                )
              })}
            </div>

            {leaderboardRest.length > 0 && (
              <div className="space-y-3">
                {leaderboardRest.map((member, idx) => {
                  const value = getStatValue(member)
                  const ratio = progressRatio(value)
                  return (
                    <motion.div
                      key={member.id}
                      variants={cardVariants}
                      initial="hidden"
                      animate="visible"
                      transition={{ duration: 0.25, delay: idx * 0.03 }}
                      className="rounded-xl border border-slate-800 bg-slate-900/40 p-4"
                    >
                      <div className="flex items-center justify-between text-sm text-slate-300">
                        <div className="flex items-center gap-2">
                          <span className="text-slate-500">{idx + 4}</span>
                          <div>
                            <p className="font-semibold text-white">{member.name}</p>
                            <p className="text-xs text-slate-400">{member.crew}</p>
                          </div>
                        </div>
                        <span className="text-amber-300 font-semibold">{formatStat(value)}</span>
                      </div>
                      <div className="mt-3 h-2 rounded-full bg-slate-800">
                        <div
                          className="h-full rounded-full bg-amber-500"
                          style={{ width: `${Math.max(10, ratio * 100)}%` }}
                        />
                      </div>
                    </motion.div>
                  )
                })}
              </div>
            )}
          </div>
        </div>
      </section>

      <section className={`space-y-5 ${THEME.panel} p-6`}>
        <div className="flex items-center justify-between">
          <div>
            <h2 className="text-xl font-semibold text-white">Crew kudos</h2>
            <p className="text-sm text-slate-400">Client and crew shout-outs with emoji love.</p>
          </div>
        </div>

        <div className="grid gap-6 lg:grid-cols-2">
          {sortedKudos.map((entry, index) => (
            <motion.div
              key={entry.id}
              variants={cardVariants}
              initial="hidden"
              animate="visible"
              transition={{ duration: 0.35, delay: index * 0.05 }}
              className="relative overflow-hidden rounded-2xl border border-slate-800 bg-slate-900/60 shadow-lg"
            >
              <div className="relative aspect-video">
                <img
                  src={entry.image}
                  alt={entry.message}
                  className="absolute inset-0 h-full w-full object-cover"
                />
                <div className="absolute inset-0 bg-gradient-to-t from-black/80 via-black/40 to-black/10" />
                <div className="absolute inset-0 flex flex-col justify-end p-6 text-white">
                  <p className="text-sm uppercase tracking-wide text-white/80">{entry.crew}</p>
                  <p className="mt-2 text-lg font-semibold">{entry.message}</p>
                  <p className="text-xs text-white/70">
                    {new Date(entry.timestamp).toLocaleString(undefined, {
                      month: 'short',
                      day: 'numeric',
                      hour: 'numeric',
                      minute: '2-digit',
                    })}
                  </p>
                </div>
                <AnimatePresence>
                  {floatingReactions
                    .filter((item) => item.kudoId === entry.id)
                    .map((item) => (
                      <motion.span
                        key={item.id}
                        initial={{ opacity: 0, y: 16 }}
                        animate={{ opacity: 1, y: -20 }}
                        exit={{ opacity: 0, y: -36 }}
                        transition={{ duration: 0.6, ease: 'easeOut' }}
                        className="pointer-events-none absolute right-6 bottom-6 text-2xl"
                      >
                        {item.emoji}
                      </motion.span>
                    ))}
                </AnimatePresence>
              </div>

              <div className="flex items-center justify-between gap-4 p-4">
                <div className="flex items-center gap-3">
                  {reactionEmojis.map((emoji) => (
                    <motion.button
                      key={emoji}
                      onClick={() => handleReact(entry.id, emoji)}
                      whileTap={{ scale: 0.92 }}
                      className="flex items-center gap-2 rounded-full border border-slate-700 bg-slate-900/70 px-3 py-1 text-sm text-slate-200 transition hover:border-amber-400 hover:text-amber-300"
                    >
                      <span className="text-lg">{emoji}</span>
                      <span className="font-semibold">{entry.reactions[emoji] ?? 0}</span>
                    </motion.button>
                  ))}
                </div>
              </div>
            </motion.div>
          ))}
        </div>
      </section>
    </div>
  )
}

function ProfileScreen({
  user,
  onLogout,
  syncStatus,
  onSyncNow,
}: {
  user: User
  onLogout: () => void
  syncStatus: SyncState
  onSyncNow: () => void
}) {
  const initialAchievements = useMemo<Record<AchievementKey, string | null>>(
    () => ({
      five_streak: null,
      route_master: new Date('2025-11-10T09:15:00Z').toISOString(),
      client_favorite: null,
    }),
    [],
  )

  const [achievements, setAchievements] = useState<Record<AchievementKey, string | null>>(
    initialAchievements,
  )
  const [unlockedBadge, setUnlockedBadge] = useState<AchievementKey | null>(null)
  const lastSyncLabel = useMemo(() => formatRelativeTimestamp(syncStatus.lastSyncedAt), [syncStatus.lastSyncedAt])
  const [cleanupRunning, setCleanupRunning] = useState(false)

  const badgeMeta: Record<
    AchievementKey,
    { title: string; description: string; icon: string }
  > = {
    five_streak: {
      title: 'Five-Day Streak',
      description: 'Logged flawless installs five days in a row.',
      icon: '💫',
    },
    route_master: {
      title: 'Route Master',
      description: 'Optimised a route that saved the crews over an hour.',
      icon: '🗺️',
    },
    client_favorite: {
      title: 'Client Favourite',
      description: 'Pulled in 10+ kudos from VIP clients.',
      icon: '🏆',
    },
  }

  const unlockBadge = (key: AchievementKey) => {
    setAchievements((prev) => {
      if (prev[key]) {
        return prev
      }
      return {
        ...prev,
        [key]: new Date().toISOString(),
      }
    })
    setUnlockedBadge(key)
  }

  const closeModal = () => setUnlockedBadge(null)

  const handleRunCleanup = async () => {
    if (cleanupRunning) {
      return
    }
    setCleanupRunning(true)
    try {
      const result = await runLocalDataCleanup()
      const jobsLabel = `${result.jobsFixed} job${result.jobsFixed === 1 ? '' : 's'}`
      const pendingLabel = `${result.pendingFixed} pending op${result.pendingFixed === 1 ? '' : 's'}`
      showToast(`Cleanup complete: ${jobsLabel}, ${pendingLabel}.`, 'info')
    } catch (error) {
      console.error('Data cleanup failed', error)
      showToast('Data cleanup failed. Check console for details.', 'error')
    } finally {
      setCleanupRunning(false)
    }
  }

  return (
    <div className="space-y-6 pb-24">
      <section className={`space-y-4 ${THEME.panel} p-6`}>
        <div className="flex flex-wrap items-center justify-between gap-4">
          <div>
            <h2 className="text-xl font-semibold text-white">Trophy Case</h2>
            <p className="text-sm text-slate-400">
              Track your unlocked achievements and aim for the next milestone.
            </p>
          </div>
          <div className="flex items-center gap-2">
            <button
              onClick={() => unlockBadge('five_streak')}
              className="rounded-full border border-slate-700 bg-slate-900/60 px-4 py-2 text-sm font-semibold text-slate-200 transition hover:border-amber-400 hover:text-amber-300"
            >
              Debug unlock • Five-Day Streak
            </button>
            <button
              onClick={() => unlockBadge('client_favorite')}
              className="rounded-full border border-slate-700 bg-slate-900/60 px-4 py-2 text-sm font-semibold text-slate-200 transition hover:border-amber-400 hover:text-amber-300"
            >
              Debug unlock • Client Favourite
            </button>
          </div>
        </div>

        <div className="grid gap-4 sm:grid-cols-2 lg:grid-cols-3">
          {(Object.keys(badgeMeta) as AchievementKey[]).map((key, index) => {
            const unlockedAt = achievements[key]
            const unlocked = Boolean(unlockedAt)
            const meta = badgeMeta[key]
            return (
              <motion.div
                key={key}
                variants={cardVariants}
                initial="hidden"
                animate="visible"
                transition={{ duration: 0.3, delay: index * 0.05 }}
                className={`relative overflow-hidden rounded-2xl border p-5 transition ${
                  unlocked
                    ? 'border-amber-400/60 bg-amber-500/10 shadow-[0_0_35px_rgba(251,191,36,0.35)]'
                    : 'border-slate-800 bg-slate-900/50 text-slate-500'
                }`}
              >
                <div
                  className={`absolute -right-10 -top-10 h-24 w-24 rounded-full blur-3xl ${
                    unlocked ? 'bg-amber-400/40' : 'bg-transparent'
                  }`}
                />
                <div className="relative z-10 flex flex-col gap-3">
                  <div
                    className={`flex h-12 w-12 items-center justify-center rounded-2xl text-2xl ${
                      unlocked
                        ? 'bg-amber-500/20 text-amber-200'
                        : 'bg-slate-800 text-slate-500'
                    }`}
                  >
                    {meta.icon}
                  </div>
                  <div>
                    <h3 className="text-lg font-semibold text-white">{meta.title}</h3>
                    <p className="text-sm text-slate-400">{meta.description}</p>
                  </div>
                  <div className="pt-2">
                    {unlocked ? (
                      <span className="inline-flex items-center gap-2 rounded-full border border-amber-400/30 bg-amber-500/10 px-3 py-1 text-xs font-medium text-amber-200">
                        Unlocked {new Date(unlockedAt ?? '').toLocaleDateString()}
                      </span>
                    ) : (
                      <span className="inline-flex items-center gap-2 rounded-full border border-slate-700 bg-slate-900/40 px-3 py-1 text-xs font-medium text-slate-500">
                        Locked
                      </span>
                    )}
                  </div>
                </div>
              </motion.div>
            )
          })}
        </div>
      </section>

      <section className={`space-y-3 ${THEME.panelSubtle} p-6`}>
        <h3 className="text-lg font-semibold text-white">Crew identity</h3>
        <p className="text-sm text-slate-400">
          {user.name} • {user.role === 'admin' ? 'Admin' : 'Crew'} • Midnight Amber ops theme
        </p>
      </section>

      <section className={`flex flex-wrap items-center justify-between gap-4 rounded-2xl ${THEME.panel} p-6`}>
        <div className="space-y-1">
          <h3 className="text-lg font-semibold text-white">Session controls</h3>
          <p className="text-sm text-slate-400">
            Sync and log out when you hand off the board or switch crews.
          </p>
          <p className="text-xs text-slate-500">
            Sync {syncStatus.status}
            {syncStatus.queued > 0 ? ` · ${syncStatus.queued} queued` : ''}
            {` · Last sync ${lastSyncLabel}`}
          </p>
          {syncStatus.lastError && (
            <p className="text-xs text-rose-300">Last error: {syncStatus.lastError}</p>
          )}
        </div>
        <div className="flex flex-wrap items-center gap-3">
          {user.role === 'admin' && (
            <Button
              onClick={handleRunCleanup}
              disabled={cleanupRunning}
              className="inline-flex items-center gap-2 rounded-full border border-slate-600 bg-transparent px-5 py-2 text-sm font-semibold text-slate-200 transition hover:border-amber-400 hover:text-amber-200 focus-visible:outline-none focus-visible:ring-2 focus-visible:ring-amber-400/60 disabled:opacity-60"
            >
              {cleanupRunning ? 'Cleaning…' : 'Run data cleanup'}
            </Button>
          )}
          <Button
            onClick={onSyncNow}
            disabled={syncStatus.status === 'pushing'}
            className="inline-flex items-center gap-2 rounded-full border border-amber-400/40 bg-transparent px-5 py-2 text-sm font-semibold text-amber-200 transition hover:bg-amber-500/10 focus-visible:outline-none focus-visible:ring-2 focus-visible:ring-amber-400/60 disabled:opacity-60"
          >
            Sync now
          </Button>
          <Button
            onClick={onLogout}
            className="inline-flex items-center gap-2 rounded-full bg-amber-500 px-5 py-2 text-sm font-semibold text-slate-900 transition hover:bg-amber-400 focus-visible:outline-none focus-visible:ring-2 focus-visible:ring-amber-400/60"
          >
            <LogOut className="h-4 w-4" />
            Logout
          </Button>
        </div>
      </section>

      <AnimatePresence>
        {unlockedBadge && (
          <motion.div
            key="badge-modal"
            initial={{ opacity: 0 }}
            animate={{ opacity: 1 }}
            exit={{ opacity: 0 }}
            className="fixed inset-0 z-[90] flex items-center justify-center bg-black/70 backdrop-blur"
          >
            <motion.div
              initial={{ scale: 0.8, opacity: 0 }}
              animate={{ scale: 1, opacity: 1 }}
              exit={{ scale: 0.8, opacity: 0 }}
              transition={{ type: 'spring', stiffness: 260, damping: 24 }}
              className="relative w-full max-w-md rounded-2xl border border-amber-400/40 bg-slate-950/90 p-6 text-white shadow-[0_0_45px_rgba(251,191,36,0.35)]"
            >
              <div className="flex flex-col items-center gap-4 text-center">
                <motion.div
                  initial={{ rotate: 0 }}
                  animate={{ rotate: 360 }}
                  transition={{ repeat: Infinity, duration: 6, ease: 'linear' }}
                  className="flex h-16 w-16 items-center justify-center rounded-full border border-amber-400 bg-amber-500/20 text-3xl text-amber-200"
                >
                  {badgeMeta[unlockedBadge].icon}
                </motion.div>
                <div>
                  <p className="text-sm uppercase tracking-[0.4rem] text-amber-200/70">
                    Badge unlocked!
                  </p>
                  <h4 className="mt-2 text-2xl font-semibold text-white">
                    {badgeMeta[unlockedBadge].title}
                  </h4>
                  <p className="mt-2 text-sm text-slate-300">
                    {badgeMeta[unlockedBadge].description}
                  </p>
                </div>
                <Button
                  onClick={closeModal}
                  className="rounded-full border border-amber-400 bg-amber-500 px-6 py-2 text-sm font-semibold text-slate-900 hover:bg-amber-400"
                >
                  Continue
                </Button>
              </div>
            </motion.div>
          </motion.div>
        )}
      </AnimatePresence>
    </div>
  )
}

function AppShell() {
  const [user, setUser] = useState<User | null>(null)
  const [pin, setPin] = useState('')

  useEffect(() => {
    let cancelled = false
    void (async () => {
      const cached = await restoreCachedUser()
      if (!cancelled && cached) {
        setUser(cached)
      }
    })()
    return () => {
      cancelled = true
    }
  }, [])

  const handleLogin = useCallback(
    (name: string, candidatePin: string): boolean => {
      if (!isPinValid(name, candidatePin)) {
        return false
      }
      setUser({ name, role: getRoleForCrew(name) })
      setPin('')
      return true
    },
    [],
  )

  const handleLogout = useCallback(() => {
    setUser(null)
    void persistUser(null)
  }, [])

  return (
    <BrowserRouter>
      {user ? (
        <Routes>
          <Route path="/crew/profiles" element={<Profiles />} />
          <Route path="/crew/profiles/:userId" element={<ProfileDetail />} />
          <Route path="/crew/leaderboards" element={<Leaderboards />} />
          <Route path="/crew/awards" element={<Awards />} />
          <Route path="*" element={<AuthedShell user={user} onLogout={handleLogout} />} />
        </Routes>
      ) : (
        <LoginShell pin={pin} setPin={setPin} onLogin={handleLogin} />
      )}
    </BrowserRouter>
  )
}

export default function SONLApp() {
  return <AppShell />
}
<|MERGE_RESOLUTION|>--- conflicted
+++ resolved
@@ -47,10 +47,6 @@
   type SyncState,
   type PendingOpPayload,
 } from '@/lib/sync'
-<<<<<<< HEAD
-import { AnimatePresence, motion } from 'framer-motion'
-import { LogOut } from 'lucide-react'
-=======
 import { runLocalDataCleanup } from '@/lib/maintenance'
 import { showToast } from '@/lib/toast'
 import { AnimatePresence, LayoutGroup, motion } from 'framer-motion'
@@ -63,7 +59,6 @@
   Users,
   type LucideIcon,
 } from 'lucide-react'
->>>>>>> 0279efc3
 
 import ReactDOM from "react-dom"
 import {
@@ -76,14 +71,10 @@
 } from '@/lib/app-data'
 import { db } from '@/lib/db'
 import type { CrewOption, Job, JobCore, Policy, Role, User } from '@/lib/types'
-<<<<<<< HEAD
-import BottomNav from '@/components/BottomNav'
-=======
 import Profiles from './pages/crew/Profiles'
 import ProfileDetail from './pages/crew/ProfileDetail'
 import Leaderboards from './pages/crew/Leaderboards'
 import Awards from './pages/crew/Awards'
->>>>>>> 0279efc3
 
 const LOGIN_BG = '/FINEASFLOADINGSCREEN.jpg' // place the file in /public
 
