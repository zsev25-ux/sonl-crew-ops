--- conflicted
+++ resolved
@@ -8,11 +8,7 @@
   useRef,
   useState,
 } from 'react'
-<<<<<<< HEAD
-import { BrowserRouter, Route, Routes, useOutlet } from 'react-router-dom'
-=======
 import { BrowserRouter, Route, Routes } from 'react-router-dom'
->>>>>>> c68769be
 import { Button } from '@/components/ui/button'
 import {
   Card,
@@ -4378,26 +4374,6 @@
   )
 }
 
-<<<<<<< HEAD
-  return <AuthedShell user={user} onLogout={handleLogout} />
-}
-
-export default function SONLApp() {
-  return (
-    <BrowserRouter>
-      <Routes>
-        <Route path="/*" element={<AppShell />}>
-          <Route path="crew/profiles" element={<Profiles />} />
-          <Route path="crew/profiles/:userId" element={<ProfileDetail />} />
-          <Route path="crew/leaderboards" element={<Leaderboards />} />
-          <Route path="crew/awards" element={<Awards />} />
-        </Route>
-      </Routes>
-    </BrowserRouter>
-  )
-}
-=======
 export default function SONLApp() {
   return <AppShell />
 }
->>>>>>> c68769be
